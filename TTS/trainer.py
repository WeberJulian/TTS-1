--- conflicted
+++ resolved
@@ -765,13 +765,6 @@
         """Run test and log the results. Test run must be defined by the model.
         Model must return figures and audios to be logged by the Tensorboard."""
         if hasattr(self.model, "test_run"):
-<<<<<<< HEAD
-            if hasattr(self.eval_loader, "load_test_samples"):
-                samples = self.eval_loader.load_test_samples(1)
-                figures, audios = self.model.test_run(samples)
-            else:
-                figures, audios = self.model.test_run(use_cuda=self.use_cuda, ap=self.ap)
-=======
             if isinstance(self.model, Wavegrad):
                 return None  # TODO: Fix inference on WaveGrad
             if hasattr(self.eval_loader.dataset, "load_test_samples"):
@@ -779,7 +772,6 @@
                 figures, audios = self.model.test_run(self.ap, samples, None, self.use_cuda)
             else:
                 figures, audios = self.model.test_run(self.ap, self.use_cuda)
->>>>>>> c79a82ed
             self.tb_logger.tb_test_audios(self.total_steps_done, audios, self.config.audio["sample_rate"])
             self.tb_logger.tb_test_figures(self.total_steps_done, figures)
         return None
