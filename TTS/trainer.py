# -*- coding: utf-8 -*-

import importlib
import multiprocessing
import os
import platform
import sys
import time
import traceback
from argparse import Namespace
from dataclasses import dataclass, field
from inspect import signature
from typing import Callable, Dict, List, Tuple, Union

import torch
import torch.distributed as dist
from coqpit import Coqpit
from torch import nn
from torch.nn.parallel import DistributedDataParallel as DDP_th
from torch.utils.data import DataLoader

from TTS.utils.callbacks import TrainerCallback
from TTS.utils.distribute import init_distributed
from TTS.utils.generic_utils import (
    KeepAverage,
    count_parameters,
    get_experiment_folder_path,
    get_git_branch,
    remove_experiment_folder,
    set_init_dict,
    to_cuda,
)
from TTS.utils.io import copy_model_files, load_fsspec, save_best_model, save_checkpoint
from TTS.utils.logging import ConsoleLogger, TensorboardLogger, WandbLogger, init_dashboard_logger
from TTS.utils.trainer_utils import (
    get_last_checkpoint,
    get_optimizer,
    get_scheduler,
    is_apex_available,
    setup_torch_training_env,
)

multiprocessing.set_start_method("fork")

if platform.system() != "Windows":
    # https://github.com/pytorch/pytorch/issues/973
    import resource

    rlimit = resource.getrlimit(resource.RLIMIT_NOFILE)
    resource.setrlimit(resource.RLIMIT_NOFILE, (4096, rlimit[1]))


if is_apex_available():
    from apex import amp


@dataclass
class TrainingArgs(Coqpit):
    """Trainer arguments to be defined externally. It helps integrating the `Trainer` with the higher level APIs and
    set the values for distributed training."""

    continue_path: str = field(
        default="",
        metadata={
            "help": "Path to a training folder to continue training. Restore the model from the last checkpoint and continue training under the same folder."
        },
    )
    restore_path: str = field(
        default="",
        metadata={
            "help": "Path to a model checkpoit. Restore the model with the given checkpoint and start a new training."
        },
    )
    best_path: str = field(
        default="",
        metadata={
            "help": "Best model file to be used for extracting the best loss. If not specified, the latest best model in continue path is used"
        },
    )
    skip_train_epoch: bool = field(
        default=False, metadata={"help": "Run only evaluation iteration. Useful for debugging."}
    )
    config_path: str = field(default="", metadata={"help": "Path to the configuration file."})
    rank: int = field(default=0, metadata={"help": "Process rank in distributed training."})
    group_id: str = field(default="", metadata={"help": "Process group id in distributed training."})
    use_ddp: bool = field(
        default=False,
        metadata={"help": "Use DDP in distributed training. It is to set in `distribute.py`. Do not set manually."},
    )


class Trainer:
    def __init__(  # pylint: disable=dangerous-default-value
        self,
        args: Union[Coqpit, Namespace],
        config: Coqpit,
        output_path: str,
        c_logger: ConsoleLogger = None,
        dashboard_logger: Union[TensorboardLogger, WandbLogger] = None,
        model: nn.Module = None,
        get_model: Callable = None,
        get_data_samples: Callable = None,
        train_samples: List = None,
        eval_samples: List = None,
        cudnn_benchmark: bool = False,
        training_assets: Dict = {},
        parse_command_line_args: bool = True,
    ) -> None:
        """Simple yet powerful 🐸💬 TTS trainer for PyTorch. It can train all the available `tts` and `vocoder` models
        or easily be customized.

        Notes:

            Supports Automatic Mixed Precision training. If `Apex` is availabe, it automatically picks that, else
            it uses PyTorch's native `amp` module. `Apex` may provide more stable training in some cases.

        Args:

            args (Union[Coqpit, Namespace]): Training arguments parsed either from console by `argparse` or `TrainingArgs`
                config object.

            config (Coqpit): Model config object. It includes all the values necessary for initializing, training, evaluating
                and testing the model.

            output_path (str): Path to the output training folder. All the files are saved under thi path.

            c_logger (ConsoleLogger, optional): Console logger for printing training status. If not provided, the default
                console logger is used. Defaults to None.

            dashboard_logger Union[TensorboardLogger, WandbLogger]: Dashboard logger. If not provided, the tensorboard logger is used.
                Defaults to None.

            model (nn.Module, optional): Initialized and ready-to-train model. If it is not defined, `Trainer`
                initializes a model from the provided config. Defaults to None.

            get_model (Callable):
                A function that returns a model. It is used to initialize the model when `model` is not provided.
                It either takes the config as the only argument or does not take any argument.
                Defaults to None

            get_data_samples (Callable):
                A function that returns a list of training and evaluation samples. Used if `train_samples` and
                `eval_samples` are None. Defaults to None.

            train_samples (List):
                A list of training samples used by the model's `get_data_loader` to init the `dataset` and the
                `data_loader`. Defaults to None.

            eval_samples (List):
                A list of evaluation samples used by the model's `get_data_loader` to init the `dataset` and the
                `data_loader`. Defaults to None.

            cudnn_benchmark (bool): enable/disable PyTorch cudnn benchmarking. It is better to disable if the model input
                length is changing batch to batch along the training.

            training_assets (Dict):
                A dictionary of assets to be used at training and passed to the model's ```train_log(), eval_log(), get_data_loader()```
                during training. It can include  `AudioProcessor` or/and `Tokenizer`. Defaults to {}.

            parse_command_line_args (bool):
                If true, parse command-line arguments and update `TrainingArgs` and model `config` values. Set it
                to false if you parse the arguments yourself. Defaults to True.

        Examples:

            Running trainer with HifiGAN model.

            >>> args = TrainingArgs(...)
            >>> config = HifiganConfig(...)
            >>> model = GANModel(config)
            >>> ap = AudioProcessor(**config.audio)
            >>> assets = {"audio_processor": ap}
            >>> trainer = Trainer(args, config, output_path, model=model, training_assets=assets)
            >>> trainer.fit()

        TODO:
            - Wrap model for not calling .module in DDP.
            - Accumulate gradients b/w batches.
            - Deepspeed integration
            - Profiler integration.
            - Overfitting to a batch.
            - TPU training
            - NOTE: Consider moving `training_assets` to the model implementation.
        """

        if parse_command_line_args:
            # parse command-line arguments for TrainerArgs()
            args, coqpit_overrides = self.parse_argv(args)

            # get ready for training and parse command-line arguments for the model config
            config = self.init_training(args, coqpit_overrides, config)

        # set the output path
        if args.continue_path:
            # use the same path as the continuing run
            output_path = args.continue_path
        else:
            # override the output path if it is provided
            output_path = config.output_path if output_path is None else output_path
            # create a new output folder name
            output_path = get_experiment_folder_path(config.output_path, config.run_name)
            os.makedirs(output_path, exist_ok=True)

        # copy training assets to the output folder
        copy_model_files(config, output_path, new_fields=None)

        # init class members
        self.args = args
        self.config = config
        self.output_path = output_path
        self.config.output_log_path = output_path
        self.training_assets = training_assets

        # setup logging
        log_file = os.path.join(self.output_path, f"trainer_{args.rank}_log.txt")
        self._setup_logger_config(log_file)
        time.sleep(1.0)  # wait for the logger to be ready

        # set and initialize Pytorch runtime
        self.use_cuda, self.num_gpus = setup_torch_training_env(True, cudnn_benchmark, args.use_ddp)

        # init loggers
        self.c_logger = ConsoleLogger() if c_logger is None else c_logger
        self.dashboard_logger = dashboard_logger

        # only allow dashboard logging for the main process in DDP mode
        if self.dashboard_logger is None and args.rank == 0:
            self.dashboard_logger = init_dashboard_logger(config)

        if not self.config.log_model_step:
            self.config.log_model_step = self.config.save_step

        self.total_steps_done = 0
        self.epochs_done = 0
        self.restore_step = 0
        self.best_loss = float("inf")
        self.train_loader = None
        self.eval_loader = None

        self.keep_avg_train = None
        self.keep_avg_eval = None

        self.use_apex = self._is_apex_available()
        self.use_amp_scaler = self.config.mixed_precision and self.use_cuda

        # load data samples
        if train_samples is None and get_data_samples is None:
            raise ValueError("[!] `train_samples` and `get_data_samples` cannot both be None.")
        if train_samples is not None:
            self.train_samples = train_samples
            self.eval_samples = eval_samples
        else:
            self.train_samples, self.eval_samples = self.run_get_data_samples(config, get_data_samples)

        # init TTS model
        if model is None and get_model is None:
            raise ValueError("[!] `model` and `get_model` cannot both be None.")
        if model is not None:
            self.model = model
        else:
<<<<<<< HEAD
            self.model = self.get_model(self.config)

        # init multispeaker settings of the model
        if hasattr(self.model, "init_multispeaker"):
            self.model.init_multispeaker(self.config, self.data_train + self.data_eval)
            config = self.config.model_args if hasattr(self.config, "model_args") else self.config
            if getattr(config, "use_speaker_embedding", False) or getattr(config, "use_d_vector_file", False):
                # save speakers json
                if config.use_speaker_embedding and not config.use_d_vector_file:
                    self.model.speaker_manager.save_speaker_ids_to_file(os.path.join(self.output_path, "speaker_ids.json"))
                elif config.use_d_vector_file:
                    self.model.speaker_manager.save_d_vectors_to_file(os.path.join(self.output_path, "speakers.json"))

                if hasattr(self.config, "model_args"):
                    self.config.model_args["num_speakers"] = self.model.num_speakers
                else:
                    self.config.num_speakers = self.model.num_speakers
                # update config file
                copy_model_files(self.config, self.output_path, None)

        if hasattr(self.model, "init_multilingual"):
            self.model.init_multilingual(self.config, self.data_train + self.data_eval)
            config = self.config.model_args if hasattr(self.config, "model_args") else self.config
            # save speakers json
            if config.use_language_embedding and self.model.language_manager.num_languages > 1:
                self.model.language_manager.save_language_ids_to_file(os.path.join(self.output_path, "language_ids.json"))
            if hasattr(self.config, "model_args"):
                self.config.model_args["num_languages"] = self.model.language_manager.num_languages
            else:
                self.config.num_languages = self.model.language_manager.num_languages

            # update config file
            copy_model_files(self.config, self.output_path, None)
=======
            self.run_get_model(self.config, get_model)
>>>>>>> 40c17b22

        # setup criterion
        self.criterion = self.get_criterion(self.model)

        # DISTRUBUTED
        if self.num_gpus > 1:
            init_distributed(
                args.rank,
                self.num_gpus,
                args.group_id,
                self.config.distributed_backend,
                self.config.distributed_url,
            )

        if self.use_cuda:
            self.model.cuda()
            if isinstance(self.criterion, list):
                self.criterion = [x.cuda() for x in self.criterion]
            else:
                self.criterion.cuda()

        # setup optimizer
        self.optimizer = self.get_optimizer(self.model, self.config)

        # CALLBACK
        self.callbacks = TrainerCallback(self)
        self.callbacks.on_init_start()

        # init AMP
        if self.use_amp_scaler:
            if self.use_apex:
                self.scaler = None
                self.model, self.optimizer = amp.initialize(self.model, self.optimizer, opt_level="O1")
            # if isinstance(self.optimizer, list):
            #     self.scaler = [torch.cuda.amp.GradScaler()] * len(self.optimizer)
            # else:
            self.scaler = torch.cuda.amp.GradScaler()
        else:
            self.scaler = None

        if self.args.restore_path:
            self.model, self.optimizer, self.scaler, self.restore_step = self.restore_model(
                self.config, args.restore_path, self.model, self.optimizer, self.scaler
            )

        # setup scheduler
        self.scheduler = self.get_scheduler(self.model, self.config, self.optimizer)

        if self.scheduler is not None:
            if self.args.continue_path:
                if isinstance(self.scheduler, list):
                    for scheduler in self.scheduler:
                        if scheduler is not None:
                            scheduler.last_epoch = self.restore_step
                else:
                    self.scheduler.last_epoch = self.restore_step

        # DISTRIBUTED
        if self.num_gpus > 1:
            self.model = DDP_th(self.model, device_ids=[args.rank], output_device=args.rank)

        # count model size
        num_params = count_parameters(self.model)
        print("\n > Model has {} parameters".format(num_params))

        self.callbacks.on_init_end()

    @staticmethod
    def parse_argv(args: Union[Coqpit, List]):
        """Parse command line arguments to init or override `TrainingArgs()`."""
        if isinstance(args, Coqpit):
            parser = args.init_argparse(arg_prefix="")
        else:
            train_config = TrainingArgs()
            parser = train_config.init_argparse(arg_prefix="")
        training_args, coqpit_overrides = parser.parse_known_args()
        args.parse_args(training_args)
        return args, coqpit_overrides

    def init_training(
        self, args: TrainingArgs, coqpit_overrides: Dict, config: Coqpit = None
    ):  # pylint: disable=no-self-use
        """Initialize training and update model configs from command line arguments.

        Args:
            args (argparse.Namespace or dict like): Parsed input arguments.
            config_overrides (argparse.Namespace or dict like): Parsed config overriding arguments.
            config (Coqpit): Model config. If none, it is generated from `args`. Defaults to None.

        Returns:
            c (TTS.utils.io.AttrDict): Config paramaters.
        """
        # set arguments for continuing training
        if args.continue_path:
            experiment_path = args.continue_path
            args.config_path = os.path.join(args.continue_path, "config.json")
            args.restore_path, best_model = get_last_checkpoint(args.continue_path)
            if not args.best_path:
                args.best_path = best_model

        # override config values from command-line args
        # TODO: Maybe it is better to do it outside
        if len(coqpit_overrides) > 0:
            config.parse_known_args(coqpit_overrides, arg_prefix="coqpit", relaxed_parser=True)
        experiment_path = args.continue_path

        # update the config.json fields and copy it to the output folder
        if args.rank == 0:
            new_fields = {}
            if args.restore_path:
                new_fields["restore_path"] = args.restore_path
            new_fields["github_branch"] = get_git_branch()
            copy_model_files(config, experiment_path, new_fields)
        return config

    @staticmethod
    def run_get_model(config: Coqpit, get_model: Callable) -> nn.Module:
        """Run the `get_model` function and return the model.

        Args:
            config (Coqpit): Model config.

        Returns:
            nn.Module: initialized model.
        """
        if len(signature(get_model).sig.parameters) == 1:
            model = get_model(config)
        else:
            model = get_model()
        return model

    @staticmethod
    def run_get_data_samples(config: Coqpit, get_data_samples: Callable) -> nn.Module:
        if callable(get_data_samples):
            if len(signature(get_data_samples).sig.parameters) == 1:
                train_samples, eval_samples = get_data_samples(config)
            else:
                train_samples, eval_samples = get_data_samples()
            return train_samples, eval_samples
        return None, None

    def restore_model(
        self,
        config: Coqpit,
        restore_path: str,
        model: nn.Module,
        optimizer: torch.optim.Optimizer,
        scaler: torch.cuda.amp.GradScaler = None,
    ) -> Tuple[nn.Module, torch.optim.Optimizer, torch.cuda.amp.GradScaler, int]:
        """Restore training from an old run. It restores model, optimizer, AMP scaler and training stats.

        Args:
            config (Coqpit): Model config.
            restore_path (str): Path to the restored training run.
            model (nn.Module): Model to restored.
            optimizer (torch.optim.Optimizer): Optimizer to restore.
            scaler (torch.cuda.amp.GradScaler, optional): AMP scaler to restore. Defaults to None.

        Returns:
            Tuple[nn.Module, torch.optim.Optimizer, torch.cuda.amp.GradScaler, int]: [description]
        """

        def _restore_list_objs(states, obj):
            if isinstance(obj, list):
                for idx, state in enumerate(states):
                    obj[idx].load_state_dict(state)
            else:
                obj.load_state_dict(states)
            return obj

        print(" > Restoring from %s ..." % os.path.basename(restore_path))
        checkpoint = load_fsspec(restore_path, map_location="cpu")
        try:
            print(" > Restoring Model...")
            model.load_state_dict(checkpoint["model"])
            print(" > Restoring Optimizer...")
            optimizer = _restore_list_objs(checkpoint["optimizer"], optimizer)
            if "scaler" in checkpoint and self.use_amp_scaler and checkpoint["scaler"]:
                print(" > Restoring Scaler...")
                scaler = _restore_list_objs(checkpoint["scaler"], scaler)
        except (KeyError, RuntimeError, ValueError):
            print(" > Partial model initialization...")
            model_dict = model.state_dict()
            model_dict = set_init_dict(model_dict, checkpoint["model"], config)
            model.load_state_dict(model_dict)
            del model_dict

        if isinstance(self.optimizer, list):
            for idx, optim in enumerate(optimizer):
                for group in optim.param_groups:
                    group["lr"] = self.get_lr(model, config)[idx]
        else:
            for group in optimizer.param_groups:
                group["lr"] = self.get_lr(model, config)
        print(
            " > Model restored from step %d" % checkpoint["step"],
        )
        restore_step = checkpoint["step"]
        torch.cuda.empty_cache()
        return model, optimizer, scaler, restore_step

    #########################
    # DATA LOADING FUNCTIONS
    #########################

    def _get_loader(
        self,
        model: nn.Module,
        config: Coqpit,
        assets: Dict,
        is_eval: bool,
        data_items: List,
        verbose: bool,
        num_gpus: int,
    ) -> DataLoader:
        if num_gpus > 1:
            if hasattr(model.module, "get_data_loader"):
                loader = model.module.get_data_loader(
                    config, assets, is_eval, data_items, verbose, num_gpus, self.args.rank
                )
        else:
            if hasattr(model, "get_data_loader"):
                loader = model.get_data_loader(config, assets, is_eval, data_items, verbose, num_gpus)
        return loader

    def get_train_dataloader(self, training_assets: Dict, data_items: List, verbose: bool) -> DataLoader:
        """Initialize and return a training data loader.

        Args:
            ap (AudioProcessor): Audio processor.
            data_items (List): Data samples used for training.
            verbose (bool): enable/disable printing loader stats at initialization.

        Returns:
            DataLoader: Initialized training data loader.
        """
        return self._get_loader(self.model, self.config, training_assets, False, data_items, verbose, self.num_gpus)

    def get_eval_dataloader(self, training_assets: Dict, data_items: List, verbose: bool) -> DataLoader:
        return self._get_loader(self.model, self.config, training_assets, True, data_items, verbose, self.num_gpus)

    def format_batch(self, batch: List) -> Dict:
        """Format the dataloader output and return a batch.

        Args:
            batch (List): Batch returned by the dataloader.

        Returns:
            Dict: Formatted batch.
        """
        if self.num_gpus > 1:
            batch = self.model.module.format_batch(batch)
        else:
            batch = self.model.format_batch(batch)
        if self.use_cuda:
            for k, v in batch.items():
                batch[k] = to_cuda(v)
        return batch

    ######################
    # TRAIN FUNCTIONS
    ######################

    @staticmethod
    def master_params(optimizer: torch.optim.Optimizer):
        """Generator over parameters owned by the optimizer.

        Used to select parameters used by the optimizer for gradient clipping.

        Args:
            optimizer: Target optimizer.
        """
        for group in optimizer.param_groups:
            for p in group["params"]:
                yield p

    @staticmethod
    def _model_train_step(
        batch: Dict, model: nn.Module, criterion: nn.Module, optimizer_idx: int = None
    ) -> Tuple[Dict, Dict]:
        """
        Perform a trainig forward step. Compute model outputs and losses.

        Args:
            batch (Dict): [description]
            model (nn.Module): [description]
            criterion (nn.Module): [description]
            optimizer_idx (int, optional): [description]. Defaults to None.

        Returns:
            Tuple[Dict, Dict]: [description]
        """
        input_args = [batch, criterion]
        if optimizer_idx is not None:
            input_args.append(optimizer_idx)
        # unwrap model in DDP training
        if hasattr(model, "module"):
            return model.module.train_step(*input_args)
        return model.train_step(*input_args)

    def _optimize(
        self,
        batch: Dict,
        model: nn.Module,
        optimizer: Union[torch.optim.Optimizer, List],
        scaler: "AMPScaler",
        criterion: nn.Module,
        scheduler: Union[torch.optim.lr_scheduler._LRScheduler, List],  # pylint: disable=protected-access
        config: Coqpit,
        optimizer_idx: int = None,
    ) -> Tuple[Dict, Dict, int]:
        """Perform a forward - backward pass and run the optimizer.

        Args:
            batch (Dict): Input batch. If
            model (nn.Module): Model for training. Defaults to None.
            optimizer (Union[nn.optim.Optimizer, List]): Model's optimizer. If it is a list then, `optimizer_idx` must be defined to indicate the optimizer in use.
            scaler (AMPScaler): AMP scaler.
            criterion (nn.Module): Model's criterion.
            scheduler (torch.optim.lr_scheduler._LRScheduler): LR scheduler used by the optimizer.
            config (Coqpit): Model config.
            optimizer_idx (int, optional): Target optimizer being used. Defaults to None.

        Raises:
            RuntimeError: When the loss is NaN.

        Returns:
            Tuple[Dict, Dict, int, torch.Tensor]: model outputs, losses, step time and gradient norm.
        """

        step_start_time = time.time()
        # zero-out optimizer
        optimizer.zero_grad()

        # forward pass and loss computation
        with torch.cuda.amp.autocast(enabled=config.mixed_precision):
            if optimizer_idx is not None:
                outputs, loss_dict = self._model_train_step(batch, model, criterion, optimizer_idx=optimizer_idx)
            else:
                outputs, loss_dict = self._model_train_step(batch, model, criterion)

        # skip the rest
        if outputs is None:
            step_time = time.time() - step_start_time
            return None, {}, step_time

        # # check nan loss
        # if torch.isnan(loss_dict["loss"]).any():
        #     raise RuntimeError(f" > NaN loss detected  - {loss_dict}")

        # set gradient clipping threshold
        if "grad_clip" in config and config.grad_clip is not None:
            if optimizer_idx is not None:
                grad_clip = config.grad_clip[optimizer_idx]
            else:
                grad_clip = config.grad_clip
        else:
            grad_clip = 0.0  # meaning no gradient clipping

        # optimizer step
        grad_norm = 0
        update_lr_scheduler = True
        if self.use_amp_scaler:
            if self.use_apex:
                # TODO: verify AMP use for GAN training in TTS
                # https://nvidia.github.io/apex/advanced.html?highlight=accumulate#backward-passes-with-multiple-optimizers
                with amp.scale_loss(loss_dict["loss"], optimizer) as scaled_loss:
                    scaled_loss.backward()
<<<<<<< HEAD
                grad_norm = torch.nn.utils.clip_grad_norm_(
                    amp.master_params(optimizer), grad_clip
                )
=======
                grad_norm = torch.nn.utils.clip_grad_norm_(amp.master_params(optimizer), grad_clip)
>>>>>>> 40c17b22
            else:
                # model optimizer step in mixed precision mode
                scaler.scale(loss_dict["loss"]).backward()
                if grad_clip > 0:
                    scaler.unscale_(optimizer)
                    grad_norm = torch.nn.utils.clip_grad_norm_(self.master_params(optimizer), grad_clip)
                scale_prev = scaler.get_scale()
                scaler.step(optimizer)
                scaler.update()
                update_lr_scheduler = scale_prev <= scaler.get_scale()
                loss_dict["amp_scaler"] = scaler.get_scale()  # for logging
        else:
            # main model optimizer step
            loss_dict["loss"].backward()
            if grad_clip > 0:
                grad_norm = torch.nn.utils.clip_grad_norm_(model.parameters(), grad_clip)
            optimizer.step()

        # pytorch skips the step when the norm is 0. So ignore the norm value when it is NaN
        if isinstance(grad_norm, torch.Tensor) and (torch.isnan(grad_norm) or torch.isinf(grad_norm)):
            grad_norm = 0

        step_time = time.time() - step_start_time

        # setup lr
        if scheduler is not None and update_lr_scheduler and not self.config.scheduler_after_epoch:
            scheduler.step()

        # detach losses
        loss_dict = self._detach_loss_dict(loss_dict)
        if optimizer_idx is not None:
            loss_dict[f"loss_{optimizer_idx}"] = loss_dict.pop("loss")
            loss_dict[f"grad_norm_{optimizer_idx}"] = grad_norm
        else:
            loss_dict["grad_norm"] = grad_norm
        return outputs, loss_dict, step_time

    def train_step(self, batch: Dict, batch_n_steps: int, step: int, loader_start_time: float) -> Tuple[Dict, Dict]:
        """Perform a training step on a batch of inputs and log the process.

        Args:
            batch (Dict): Input batch.
            batch_n_steps (int): Number of steps needed to complete an epoch. Needed for logging.
            step (int): Current step number in this epoch.
            loader_start_time (float): The time when the data loading is started. Needed for logging.

        Returns:
            Tuple[Dict, Dict]: Model outputs and losses.
        """
        self.callbacks.on_train_step_start()
        # format data
        batch = self.format_batch(batch)
        loader_time = time.time() - loader_start_time

        # conteainers to hold model outputs and losses for each optimizer.
        outputs_per_optimizer = None
        loss_dict = {}
        if not isinstance(self.optimizer, list):
            # training with a single optimizer
            outputs, loss_dict_new, step_time = self._optimize(
                batch, self.model, self.optimizer, self.scaler, self.criterion, self.scheduler, self.config
            )
            loss_dict.update(loss_dict_new)
        else:
            # training with multiple optimizers (e.g. GAN)
            outputs_per_optimizer = [None] * len(self.optimizer)
            total_step_time = 0
            for idx, optimizer in enumerate(self.optimizer):
                criterion = self.criterion
                # scaler = self.scaler[idx] if self.use_amp_scaler else None
                scaler = self.scaler
                scheduler = self.scheduler[idx]
                outputs, loss_dict_new, step_time = self._optimize(
                    batch, self.model, optimizer, scaler, criterion, scheduler, self.config, idx
                )
                # skip the rest if the model returns None
                total_step_time += step_time
                outputs_per_optimizer[idx] = outputs
                # merge loss_dicts from each optimizer
                # rename duplicates with the optimizer idx
                # if None, model skipped this optimizer
                if loss_dict_new is not None:
                    for k, v in loss_dict_new.items():
                        if k in loss_dict:
                            loss_dict[f"{k}-{idx}"] = v
                        else:
                            loss_dict[k] = v
                step_time = total_step_time
            outputs = outputs_per_optimizer

        # update avg runtime stats
        keep_avg_update = {}
        keep_avg_update["avg_loader_time"] = loader_time
        keep_avg_update["avg_step_time"] = step_time
        self.keep_avg_train.update_values(keep_avg_update)

        # update avg loss stats
        update_eval_values = {}
        for key, value in loss_dict.items():
            update_eval_values["avg_" + key] = value
        self.keep_avg_train.update_values(update_eval_values)

        # print training progress
        if self.total_steps_done % self.config.print_step == 0:
            # log learning rates
            lrs = {}
            if isinstance(self.optimizer, list):
                for idx, optimizer in enumerate(self.optimizer):
                    current_lr = self.optimizer[idx].param_groups[0]["lr"]
                    lrs.update({f"current_lr_{idx}": current_lr})
            else:
                current_lr = self.optimizer.param_groups[0]["lr"]
                lrs = {"current_lr": current_lr}

            # log run-time stats
            loss_dict.update(lrs)
            loss_dict.update(
                {
                    "step_time": round(step_time, 4),
                    "loader_time": round(loader_time, 4),
                }
            )
            self.c_logger.print_train_step(
                batch_n_steps, step, self.total_steps_done, loss_dict, self.keep_avg_train.avg_values
            )

        if self.args.rank == 0:
            # Plot Training Iter Stats
            # reduce TB load and don't log every step
            if self.total_steps_done % self.config.plot_step == 0:
                self.dashboard_logger.train_step_stats(self.total_steps_done, loss_dict)
            if self.total_steps_done % self.config.save_step == 0 and self.total_steps_done != 0:
                if self.config.checkpoint:
                    # checkpoint the model
                    target_avg_loss = self._pick_target_avg_loss(self.keep_avg_train)
                    save_checkpoint(
                        self.config,
                        self.model,
                        self.optimizer,
                        self.scaler if self.use_amp_scaler else None,
                        self.total_steps_done,
                        self.epochs_done,
                        self.output_path,
                        model_loss=target_avg_loss,
                    )

                    if self.total_steps_done % self.config.log_model_step == 0:
                        # log checkpoint as artifact
                        aliases = [f"epoch-{self.epochs_done}", f"step-{self.total_steps_done}"]
                        self.dashboard_logger.log_artifact(self.output_path, "checkpoint", "model", aliases)

                # training visualizations
                if hasattr(self.model, "module") and hasattr(self.model.module, "train_log"):
                    self.model.module.train_log(
                        batch, outputs, self.dashboard_logger, self.training_assets, self.total_steps_done
                    )
                elif hasattr(self.model, "train_log"):
                    self.model.train_log(
                        batch, outputs, self.dashboard_logger, self.training_assets, self.total_steps_done
                    )

            self.dashboard_logger.flush()

        self.total_steps_done += 1
        self.callbacks.on_train_step_end()
        return outputs, loss_dict

    def train_epoch(self) -> None:
        """Main entry point for the training loop. Run training on the all training samples."""
        # initialize the data loader
        self.train_loader = self.get_train_dataloader(
            self.training_assets,
            self.train_samples,
            verbose=True,
        )
        # set model to training mode
        if self.num_gpus > 1:
            self.model.module.train()
        else:
            self.model.train()
        epoch_start_time = time.time()
        if self.use_cuda:
            batch_num_steps = int(len(self.train_loader.dataset) / (self.config.batch_size * self.num_gpus))
        else:
            batch_num_steps = int(len(self.train_loader.dataset) / self.config.batch_size)
        self.c_logger.print_train_start()
        loader_start_time = time.time()
        # iterate over the training samples
        for cur_step, batch in enumerate(self.train_loader):
            _, _ = self.train_step(batch, batch_num_steps, cur_step, loader_start_time)
            loader_start_time = time.time()
        epoch_time = time.time() - epoch_start_time
        # plot self.epochs_done Stats
        if self.args.rank == 0:
            epoch_stats = {"epoch_time": epoch_time}
            epoch_stats.update(self.keep_avg_train.avg_values)
            self.dashboard_logger.train_epoch_stats(self.total_steps_done, epoch_stats)
            if self.config.model_param_stats:
                self.logger.model_weights(self.model, self.total_steps_done)
        # scheduler step after the epoch
        if self.scheduler is not None and self.config.scheduler_after_epoch:
            if isinstance(self.scheduler, list):
                for scheduler in self.scheduler:
                    if scheduler is not None:
                        scheduler.step()
            else:
                self.scheduler.step()

    #######################
    # EVAL FUNCTIONS
    #######################

    @staticmethod
    def _model_eval_step(
        batch: Dict, model: nn.Module, criterion: nn.Module, optimizer_idx: int = None
    ) -> Tuple[Dict, Dict]:
        """
        Perform a evaluation forward pass. Compute model outputs and losses with no gradients.

        Args:
            batch (Dict): IBatch of inputs.
            model (nn.Module): Model to call evaluation.
            criterion (nn.Module): Model criterion.
            optimizer_idx (int, optional): Optimizer ID to define the closure in multi-optimizer training. Defaults to None.

        Returns:
            Tuple[Dict, Dict]: model outputs and losses.
        """
        input_args = [batch, criterion]
        if optimizer_idx is not None:
            input_args.append(optimizer_idx)
        if hasattr(model, "module"):
            return model.module.eval_step(*input_args)
        return model.eval_step(*input_args)

    def eval_step(self, batch: Dict, step: int) -> Tuple[Dict, Dict]:
        """Perform a evaluation step on a batch of inputs and log the process.

        Args:
            batch (Dict): Input batch.
            step (int): Current step number in this epoch.

        Returns:
            Tuple[Dict, Dict]: Model outputs and losses.
        """
        with torch.no_grad():
            outputs = []
            loss_dict = {}
            if not isinstance(self.optimizer, list):
                outputs, loss_dict = self._model_eval_step(batch, self.model, self.criterion)
            else:
                outputs = [None] * len(self.optimizer)
                for idx, _ in enumerate(self.optimizer):
                    criterion = self.criterion
                    outputs_, loss_dict_new = self._model_eval_step(batch, self.model, criterion, idx)
                    outputs[idx] = outputs_

                    if loss_dict_new is not None:
                        loss_dict_new[f"loss_{idx}"] = loss_dict_new.pop("loss")
                        loss_dict.update(loss_dict_new)

            loss_dict = self._detach_loss_dict(loss_dict)

            # update avg stats
            update_eval_values = {}
            for key, value in loss_dict.items():
                update_eval_values["avg_" + key] = value
            self.keep_avg_eval.update_values(update_eval_values)

            if self.config.print_eval:
                self.c_logger.print_eval_step(step, loss_dict, self.keep_avg_eval.avg_values)
        return outputs, loss_dict

    def eval_epoch(self) -> None:
        """Main entry point for the evaluation loop. Run evaluation on the all validation samples."""
        self.eval_loader = (
            self.get_eval_dataloader(
                self.training_assets,
                self.eval_samples,
                verbose=True,
            )
            if self.config.run_eval
            else None
        )

        self.model.eval()
        self.c_logger.print_eval_start()
        loader_start_time = time.time()
        batch = None
        for cur_step, batch in enumerate(self.eval_loader):
            # format data
            batch = self.format_batch(batch)
            loader_time = time.time() - loader_start_time
            self.keep_avg_eval.update_values({"avg_loader_time": loader_time})
            outputs, _ = self.eval_step(batch, cur_step)
            loader_start_time = time.time()
        # plot epoch stats, artifacts and figures
        if self.args.rank == 0:
            if hasattr(self.model, "module") and hasattr(self.model.module, "eval_log"):
                self.model.module.eval_log(
                    batch, outputs, self.dashboard_logger, self.training_assets, self.total_steps_done
                )
            elif hasattr(self.model, "eval_log"):
                self.model.eval_log(batch, outputs, self.dashboard_logger, self.training_assets, self.total_steps_done)
            self.dashboard_logger.eval_stats(self.total_steps_done, self.keep_avg_eval.avg_values)

    def test_run(self) -> None:
        """Run test and log the results. Test run must be defined by the model.
        Model must return figures and audios to be logged by the Tensorboard."""
        if hasattr(self.model, "test_run") or (self.num_gpus > 1 and hasattr(self.model.module, "test_run")):
            if self.eval_loader is None:
                self.eval_loader = self.get_eval_dataloader(
                    self.training_assets,
                    self.eval_samples,
                    verbose=True,
                )

            if hasattr(self.eval_loader.dataset, "load_test_samples"):
                samples = self.eval_loader.dataset.load_test_samples(1)
                if self.num_gpus > 1:
                    figures, audios = self.model.module.test_run(self.training_assets, samples, None)
                else:
                    figures, audios = self.model.test_run(self.training_assets, samples, None)
            else:
                if self.num_gpus > 1:
                    figures, audios = self.model.module.test_run(self.training_assets)
                else:
                    figures, audios = self.model.test_run(self.training_assets)
            self.dashboard_logger.test_audios(self.total_steps_done, audios, self.config.audio["sample_rate"])
            self.dashboard_logger.test_figures(self.total_steps_done, figures)

    def _restore_best_loss(self):
        """Restore the best loss from the args.best_path if provided else
        from the model (`args.restore_path` or `args.continue_path`) used for resuming the training"""
        if self.restore_step != 0 or self.args.best_path:
            print(f" > Restoring best loss from {os.path.basename(self.args.best_path)} ...")
            ch = load_fsspec(self.args.restore_path, map_location="cpu")
            if "model_loss" in ch:
                self.best_loss = ch["model_loss"]
            print(f" > Starting with loaded last best loss {self.best_loss}.")

    ###################################
    # FIT FUNCTIONS
    ###################################

    def _fit(self) -> None:
        """🏃 train -> evaluate -> test for the number of epochs."""
        self._restore_best_loss()

        self.total_steps_done = self.restore_step

        for epoch in range(0, self.config.epochs):
            if self.num_gpus > 1:
                # let all processes sync up before starting with a new epoch of training
                dist.barrier()
            self.callbacks.on_epoch_start()
            self.keep_avg_train = KeepAverage()
            self.keep_avg_eval = KeepAverage() if self.config.run_eval else None
            self.epochs_done = epoch
            self.c_logger.print_epoch_start(epoch, self.config.epochs, self.output_path)
            if not self.args.skip_train_epoch:
                self.train_epoch()
            if self.config.run_eval:
                self.eval_epoch()
            if epoch >= self.config.test_delay_epochs and self.args.rank <= 0:
                self.test_run()
            self.c_logger.print_epoch_end(
                epoch, self.keep_avg_eval.avg_values if self.config.run_eval else self.keep_avg_train.avg_values
            )
            if self.args.rank in [None, 0]:
                self.save_best_model()
            self.callbacks.on_epoch_end()

    def fit(self) -> None:
        """Where the ✨️magic✨️ happens..."""
        try:
            self._fit()
            if self.args.rank == 0:
                self.dashboard_logger.finish()
        except KeyboardInterrupt:
            self.callbacks.on_keyboard_interrupt()
            # if the output folder is empty remove the run.
            remove_experiment_folder(self.output_path)
            # clear the DDP processes
            if self.num_gpus > 1:
                dist.destroy_process_group()
            # finish the wandb run and sync data
            if self.args.rank == 0:
                self.dashboard_logger.finish()
            # stop without error signal
            try:
                sys.exit(0)
            except SystemExit:
                os._exit(0)  # pylint: disable=protected-access
        except BaseException:  # pylint: disable=broad-except
            remove_experiment_folder(self.output_path)
            traceback.print_exc()
            sys.exit(1)

    def save_best_model(self) -> None:
        """Save the best model. It only saves if the current target loss is smaller then the previous."""

        # set the target loss to choose the best model
        target_loss_dict = self._pick_target_avg_loss(self.keep_avg_eval if self.keep_avg_eval else self.keep_avg_train)

        # save the model and update the best_loss
        self.best_loss = save_best_model(
            target_loss_dict,
            self.best_loss,
            self.config,
            self.model,
            self.optimizer,
            self.scaler if self.use_amp_scaler else None,
            self.total_steps_done,
            self.epochs_done,
            self.output_path,
            keep_all_best=self.config.keep_all_best,
            keep_after=self.config.keep_after,
        )

    #####################
    # GET FUNCTIONS
    #####################

    @staticmethod
    def get_optimizer(model: nn.Module, config: Coqpit) -> Union[torch.optim.Optimizer, List]:
        """Receive the optimizer from the model if model implements `get_optimizer()` else
        check the optimizer parameters in the config and try initiating the optimizer.

        Args:
            model (nn.Module): Training model.
            config (Coqpit): Training configuration.

        Returns:
            Union[torch.optim.Optimizer, List]: A optimizer or a list of optimizers. GAN models define a list.
        """
        if hasattr(model, "get_optimizer"):
            optimizer = model.get_optimizer()
        if optimizer is None:
            optimizer_name = config.optimizer
            optimizer_params = config.optimizer_params
            return get_optimizer(optimizer_name, optimizer_params, config.lr, model)
        return optimizer

    @staticmethod
    def get_lr(model: nn.Module, config: Coqpit) -> Union[float, List[float]]:
        """Set the initial learning rate by the model if model implements `get_lr()` else try setting the learning rate
        fromthe config.

        Args:
            model (nn.Module): Training model.
            config (Coqpit): Training configuration.

        Returns:
            Union[float, List[float]]: A single learning rate or a list of learning rates, one for each optimzier.
        """
        lr = None
        if hasattr(model, "get_lr"):
            lr = model.get_lr()
        if lr is None:
            lr = config.lr
        return lr

    @staticmethod
    def get_scheduler(
        model: nn.Module, config: Coqpit, optimizer: Union[torch.optim.Optimizer, List]
    ) -> Union[torch.optim.lr_scheduler._LRScheduler, List]:  # pylint: disable=protected-access
        """Receive the scheduler from the model if model implements `get_scheduler()` else
        check the config and try initiating the scheduler.

        Args:
            model (nn.Module): Training model.
            config (Coqpit): Training configuration.

        Returns:
            Union[torch.optim.Optimizer, List]: A scheduler or a list of schedulers, one for each optimizer.
        """
        scheduler = None
        if hasattr(model, "get_scheduler"):
            scheduler = model.get_scheduler(optimizer)
        if scheduler is None:
            lr_scheduler = config.lr_scheduler
            lr_scheduler_params = config.lr_scheduler_params
            return get_scheduler(lr_scheduler, lr_scheduler_params, optimizer)
        return scheduler

    @staticmethod
    def get_criterion(model: nn.Module) -> nn.Module:
        """Receive the criterion from the model. Model must implement `get_criterion()`.

        Args:
            model (nn.Module): Training model.

        Returns:
            nn.Module: Criterion layer.
        """
        criterion = None
        criterion = model.get_criterion()
        return criterion

    ####################
    # HELPER FUNCTIONS
    ####################

    @staticmethod
    def _detach_loss_dict(loss_dict: Dict) -> Dict:
        """Detach loss values from autograp.

        Args:
            loss_dict (Dict): losses.

        Returns:
            Dict: losses detached from autograph.
        """
        loss_dict_detached = {}
        for key, value in loss_dict.items():
            if isinstance(value, (int, float)):
                loss_dict_detached[key] = value
            else:
                loss_dict_detached[key] = value.detach().item()
        return loss_dict_detached

    def _pick_target_avg_loss(self, keep_avg_target: KeepAverage) -> Dict:
        """Pick the target loss to compare models"""
        target_avg_loss = None

        # return if target loss defined in the model config
        if "target_loss" in self.config and self.config.target_loss:
            return keep_avg_target[f"avg_{self.config.target_loss}"]

        # take the average of loss_{optimizer_idx} as the target loss when there are multiple optimizers
        if isinstance(self.optimizer, list):
            target_avg_loss = 0
            for idx in range(len(self.optimizer)):
                target_avg_loss += keep_avg_target[f"avg_loss_{idx}"]
            target_avg_loss /= len(self.optimizer)
        else:
            target_avg_loss = keep_avg_target["avg_loss"]
        return target_avg_loss

    def _setup_logger_config(self, log_file: str) -> None:
        """Write log strings to a file and print logs to the terminal.
        TODO: Causes formatting issues in pdb debugging."""

        class Logger(object):
            def __init__(self, print_to_terminal=True):
                self.print_to_terminal = print_to_terminal
                self.terminal = sys.stdout
                self.log_file = log_file

            def write(self, message):
                if self.print_to_terminal:
                    self.terminal.write(message)
                with open(self.log_file, "a", encoding="utf-8") as f:
                    f.write(message)

            def flush(self):
                # this flush method is needed for python 3 compatibility.
                # this handles the flush command by doing nothing.
                # you might want to specify some extra behavior here.
                pass

        # don't let processes rank > 0 write to the terminal
        sys.stdout = Logger(self.args.rank == 0)

    @staticmethod
    def _is_apex_available() -> bool:
        """Check if Nvidia's APEX is available."""
        return importlib.util.find_spec("apex") is not None<|MERGE_RESOLUTION|>--- conflicted
+++ resolved
@@ -258,26 +258,7 @@
         if model is not None:
             self.model = model
         else:
-<<<<<<< HEAD
-            self.model = self.get_model(self.config)
-
-        # init multispeaker settings of the model
-        if hasattr(self.model, "init_multispeaker"):
-            self.model.init_multispeaker(self.config, self.data_train + self.data_eval)
-            config = self.config.model_args if hasattr(self.config, "model_args") else self.config
-            if getattr(config, "use_speaker_embedding", False) or getattr(config, "use_d_vector_file", False):
-                # save speakers json
-                if config.use_speaker_embedding and not config.use_d_vector_file:
-                    self.model.speaker_manager.save_speaker_ids_to_file(os.path.join(self.output_path, "speaker_ids.json"))
-                elif config.use_d_vector_file:
-                    self.model.speaker_manager.save_d_vectors_to_file(os.path.join(self.output_path, "speakers.json"))
-
-                if hasattr(self.config, "model_args"):
-                    self.config.model_args["num_speakers"] = self.model.num_speakers
-                else:
-                    self.config.num_speakers = self.model.num_speakers
-                # update config file
-                copy_model_files(self.config, self.output_path, None)
+            self.run_get_model(self.config, get_model)
 
         if hasattr(self.model, "init_multilingual"):
             self.model.init_multilingual(self.config, self.data_train + self.data_eval)
@@ -292,9 +273,6 @@
 
             # update config file
             copy_model_files(self.config, self.output_path, None)
-=======
-            self.run_get_model(self.config, get_model)
->>>>>>> 40c17b22
 
         # setup criterion
         self.criterion = self.get_criterion(self.model)
@@ -663,13 +641,7 @@
                 # https://nvidia.github.io/apex/advanced.html?highlight=accumulate#backward-passes-with-multiple-optimizers
                 with amp.scale_loss(loss_dict["loss"], optimizer) as scaled_loss:
                     scaled_loss.backward()
-<<<<<<< HEAD
-                grad_norm = torch.nn.utils.clip_grad_norm_(
-                    amp.master_params(optimizer), grad_clip
-                )
-=======
                 grad_norm = torch.nn.utils.clip_grad_norm_(amp.master_params(optimizer), grad_clip)
->>>>>>> 40c17b22
             else:
                 # model optimizer step in mixed precision mode
                 scaler.scale(loss_dict["loss"]).backward()
