import os
import re
import xml.etree.ElementTree as ET
from glob import glob
from pathlib import Path
from typing import List

from tqdm import tqdm

########################
# DATASETS
########################


def tweb(root_path, meta_file, **kwargs):  # pylint: disable=unused-argument
    """Normalize TWEB dataset.
    https://www.kaggle.com/bryanpark/the-world-english-bible-speech-dataset
    """
    txt_file = os.path.join(root_path, meta_file)
    items = []
    speaker_name = "tweb"
    with open(txt_file, "r", encoding="utf-8") as ttf:
        for line in ttf:
            cols = line.split("\t")
            wav_file = os.path.join(root_path, cols[0] + ".wav")
            text = cols[1]
            items.append([text, wav_file, speaker_name])
    return items


def mozilla(root_path, meta_file, **kwargs):  # pylint: disable=unused-argument
    """Normalizes Mozilla meta data files to TTS format"""
    txt_file = os.path.join(root_path, meta_file)
    items = []
    speaker_name = "mozilla"
    with open(txt_file, "r", encoding="utf-8") as ttf:
        for line in ttf:
            cols = line.split("|")
            wav_file = cols[1].strip()
            text = cols[0].strip()
            wav_file = os.path.join(root_path, "wavs", wav_file)
            items.append([text, wav_file, speaker_name])
    return items


def mozilla_de(root_path, meta_file, **kwargs):  # pylint: disable=unused-argument
    """Normalizes Mozilla meta data files to TTS format"""
    txt_file = os.path.join(root_path, meta_file)
    items = []
    speaker_name = "mozilla"
    with open(txt_file, "r", encoding="ISO 8859-1") as ttf:
        for line in ttf:
            cols = line.strip().split("|")
            wav_file = cols[0].strip()
            text = cols[1].strip()
            folder_name = f"BATCH_{wav_file.split('_')[0]}_FINAL"
            wav_file = os.path.join(root_path, folder_name, wav_file)
            items.append([text, wav_file, speaker_name])
    return items


def mailabs(root_path, meta_files=None, ununsed_speakers=None):
    """Normalizes M-AI-Labs meta data files to TTS format"""
    speaker_regex = re.compile("by_book/(male|female)/(?P<speaker_name>[^/]+)/")
    if not meta_files:
        csv_files = glob(root_path + "/**/metadata.csv", recursive=True)
    else:
        csv_files = meta_files

    # meta_files = [f.strip() for f in meta_files.split(",")]
    items = []
    for csv_file in csv_files:
        if os.path.isfile(csv_file):
            txt_file = csv_file
        else:
            txt_file = os.path.join(root_path, csv_file)

        folder = os.path.dirname(txt_file)
        # determine speaker based on folder structure...
        speaker_name_match = speaker_regex.search(txt_file)
        if speaker_name_match is None:
            continue
        speaker_name = speaker_name_match.group("speaker_name")
        # ignore speakers
        if isinstance(ununsed_speakers, list):
            if speaker_name in ununsed_speakers:
                continue
        print(" | > {}".format(csv_file))
        with open(txt_file, "r", encoding="utf-8") as ttf:
            for line in ttf:
                cols = line.split("|")
                if not meta_files:
                    wav_file = os.path.join(folder, "wavs", cols[0] + ".wav")
                else:
                    wav_file = os.path.join(root_path, folder.replace("metadata.csv", ""), "wavs", cols[0] + ".wav")
                if os.path.isfile(wav_file):
                    text = cols[1].strip()
                    items.append([text, wav_file, speaker_name])
                else:
                    # M-AI-Labs have some missing samples, so just print the warning
                    print("> File %s does not exist!" % (wav_file))
    return items


def ljspeech(root_path, meta_file, **kwargs):  # pylint: disable=unused-argument
    """Normalizes the LJSpeech meta data file to TTS format
    https://keithito.com/LJ-Speech-Dataset/"""
    txt_file = os.path.join(root_path, meta_file)
    items = []
    speaker_name = "ljspeech"
    with open(txt_file, "r", encoding="utf-8") as ttf:
        for line in ttf:
            cols = line.split("|")
            wav_file = os.path.join(root_path, "wavs", cols[0] + ".wav")
            text = cols[2]
            items.append([text, wav_file, speaker_name])
    return items


def ljspeech_test(root_path, meta_file, **kwargs):  # pylint: disable=unused-argument
    """Normalizes the LJSpeech meta data file for TTS testing
    https://keithito.com/LJ-Speech-Dataset/"""
    txt_file = os.path.join(root_path, meta_file)
    items = []
    with open(txt_file, "r", encoding="utf-8") as ttf:
        for idx, line in enumerate(ttf):
            cols = line.split("|")
            wav_file = os.path.join(root_path, "wavs", cols[0] + ".wav")
            text = cols[2]
            items.append([text, wav_file, f"ljspeech-{idx}"])
    return items


def sam_accenture(root_path, meta_file, **kwargs):  # pylint: disable=unused-argument
    """Normalizes the sam-accenture meta data file to TTS format
    https://github.com/Sam-Accenture-Non-Binary-Voice/non-binary-voice-files"""
    xml_file = os.path.join(root_path, "voice_over_recordings", meta_file)
    xml_root = ET.parse(xml_file).getroot()
    items = []
    speaker_name = "sam_accenture"
    for item in xml_root.findall("./fileid"):
        text = item.text
        wav_file = os.path.join(root_path, "vo_voice_quality_transformation", item.get("id") + ".wav")
        if not os.path.exists(wav_file):
            print(f" [!] {wav_file} in metafile does not exist. Skipping...")
            continue
        items.append([text, wav_file, speaker_name])
    return items


def ruslan(root_path, meta_file, **kwargs):  # pylint: disable=unused-argument
    """Normalizes the RUSLAN meta data file to TTS format
    https://ruslan-corpus.github.io/"""
    txt_file = os.path.join(root_path, meta_file)
    items = []
    speaker_name = "ruslan"
    with open(txt_file, "r", encoding="utf-8") as ttf:
        for line in ttf:
            cols = line.split("|")
            wav_file = os.path.join(root_path, "RUSLAN", cols[0] + ".wav")
            text = cols[1]
            items.append([text, wav_file, speaker_name])
    return items


def css10(root_path, meta_file, **kwargs):  # pylint: disable=unused-argument
    """Normalizes the CSS10 dataset file to TTS format"""
    txt_file = os.path.join(root_path, meta_file)
    items = []
<<<<<<< HEAD
    speaker_name = "css10"
    with open(txt_file, "r") as ttf:
=======
    speaker_name = "ljspeech"
    with open(txt_file, "r", encoding="utf-8") as ttf:
>>>>>>> 40c17b22
        for line in ttf:
            cols = line.split("|")
            wav_file = os.path.join(root_path, cols[0])
            text = cols[1]
            items.append([text, wav_file, speaker_name])
    return items


def nancy(root_path, meta_file, **kwargs):  # pylint: disable=unused-argument
    """Normalizes the Nancy meta data file to TTS format"""
    txt_file = os.path.join(root_path, meta_file)
    items = []
    speaker_name = "nancy"
    with open(txt_file, "r", encoding="utf-8") as ttf:
        for line in ttf:
            utt_id = line.split()[1]
            text = line[line.find('"') + 1 : line.rfind('"') - 1]
            wav_file = os.path.join(root_path, "wavn", utt_id + ".wav")
            items.append([text, wav_file, speaker_name])
    return items


def common_voice(root_path, meta_file, ununsed_speakers=None):
    """Normalize the common voice meta data file to TTS format."""
    txt_file = os.path.join(root_path, meta_file)
    items = []
    with open(txt_file, "r", encoding="utf-8") as ttf:
        for line in ttf:
            if line.startswith("client_id"):
                continue
            cols = line.split("\t")
            text = cols[2]
            speaker_name = cols[0]
            # ignore speakers
            if isinstance(ununsed_speakers, list):
                if speaker_name in ununsed_speakers:
                    continue
            wav_file = os.path.join(root_path, "clips", cols[1].replace(".mp3", ".wav"))
            items.append([text, wav_file, "MCV_" + speaker_name])
    return items


def libri_tts(root_path, meta_files=None, ununsed_speakers=None):
    """https://ai.google/tools/datasets/libri-tts/"""
    items = []
    if not meta_files:
        meta_files = glob(f"{root_path}/**/*trans.tsv", recursive=True)
    else:
        if isinstance(meta_files, str):
            meta_files = [os.path.join(root_path, meta_files)]

    for meta_file in meta_files:
        _meta_file = os.path.basename(meta_file).split(".")[0]
        with open(meta_file, "r", encoding="utf-8") as ttf:
            for line in ttf:
                cols = line.split("\t")
                file_name = cols[0]
                speaker_name, chapter_id, *_ = cols[0].split("_")
                _root_path = os.path.join(root_path, f"{speaker_name}/{chapter_id}")
                wav_file = os.path.join(_root_path, file_name + ".wav")
                text = cols[2]
                # ignore speakers
                if isinstance(ununsed_speakers, list):
                    if speaker_name in ununsed_speakers:
                        continue
                items.append([text, wav_file, "LTTS_" + speaker_name])
    for item in items:
        assert os.path.exists(item[1]), f" [!] wav files don't exist - {item[1]}"
    return items


def custom_turkish(root_path, meta_file, **kwargs):  # pylint: disable=unused-argument
    txt_file = os.path.join(root_path, meta_file)
    items = []
    speaker_name = "turkish-female"
    skipped_files = []
    with open(txt_file, "r", encoding="utf-8") as ttf:
        for line in ttf:
            cols = line.split("|")
            wav_file = os.path.join(root_path, "wavs", cols[0].strip() + ".wav")
            if not os.path.exists(wav_file):
                skipped_files.append(wav_file)
                continue
            text = cols[1].strip()
            items.append([text, wav_file, speaker_name])
    print(f" [!] {len(skipped_files)} files skipped. They don't exist...")
    return items


# ToDo: add the dataset link when the dataset is released publicly
def brspeech(root_path, meta_file, ununsed_speakers=None):
    """BRSpeech 3.0 beta"""
    txt_file = os.path.join(root_path, meta_file)
    items = []
    with open(txt_file, "r", encoding="utf-8") as ttf:
        for line in ttf:
            if line.startswith("wav_filename"):
                continue
            cols = line.split("|")
            wav_file = os.path.join(root_path, cols[0])
            text = cols[2]
            speaker_id = cols[3]
            # ignore speakers
            if isinstance(ununsed_speakers, list):
                if speaker_id in ununsed_speakers:
                    continue
            items.append([text, wav_file, speaker_id])
    return items


def vctk(root_path, meta_files=None, wavs_path="wav48", ununsed_speakers=None):
    """homepages.inf.ed.ac.uk/jyamagis/release/VCTK-Corpus.tar.gz"""
    items = []
    meta_files = glob(f"{os.path.join(root_path,'txt')}/**/*.txt", recursive=True)
    for meta_file in meta_files:
        _, speaker_id, txt_file = os.path.relpath(meta_file, root_path).split(os.sep)
        file_id = txt_file.split(".")[0]
        # ignore speakers
        if isinstance(ununsed_speakers, list):
            if speaker_id in ununsed_speakers:
                continue
        with open(meta_file, "r", encoding="utf-8") as file_text:
            text = file_text.readlines()[0]
        wav_file = os.path.join(root_path, wavs_path, speaker_id, file_id + ".wav")
        items.append([text, wav_file, "VCTK_" + speaker_id])

    return items


def vctk_slim(root_path, meta_files=None, wavs_path="wav48", ununsed_speakers=None):   # pylint: disable=unused-argument
    """homepages.inf.ed.ac.uk/jyamagis/release/VCTK-Corpus.tar.gz"""
    items = []
    txt_files = glob(f"{os.path.join(root_path,'txt')}/**/*.txt", recursive=True)
    for text_file in txt_files:
        _, speaker_id, txt_file = os.path.relpath(text_file, root_path).split(os.sep)
        file_id = txt_file.split(".")[0]
        # ignore speakers
        if isinstance(ununsed_speakers, list):
            if speaker_id in ununsed_speakers:
                continue
        wav_file = os.path.join(root_path, wavs_path, speaker_id, file_id + ".wav")
        items.append([None, wav_file, "VCTK_" + speaker_id])

    return items


def mls(root_path, meta_files=None, ununsed_speakers=None):
    """http://www.openslr.org/94/"""
    items = []
    with open(os.path.join(root_path, meta_files), "r", encoding="utf-8") as meta:
        for line in meta:
            file, text = line.split("\t")
            text = text[:-1]
            speaker, book, *_ = file.split("_")
            wav_file = os.path.join(root_path, os.path.dirname(meta_files), "audio", speaker, book, file + ".wav")
            # ignore speakers
            if isinstance(ununsed_speakers, list):
                if speaker in ununsed_speakers:
                    continue
            items.append([text, wav_file, "MLS_" + speaker])
    return items


# ======================================== VOX CELEB ===========================================
def voxceleb2(root_path, meta_file=None, **kwargs):  # pylint: disable=unused-argument
    """
    :param meta_file   Used only for consistency with load_tts_samples api
    """
    return _voxcel_x(root_path, meta_file, voxcel_idx="2")


def voxceleb1(root_path, meta_file=None, **kwargs):  # pylint: disable=unused-argument
    """
    :param meta_file   Used only for consistency with load_tts_samples api
    """
    return _voxcel_x(root_path, meta_file, voxcel_idx="1")


def _voxcel_x(root_path, meta_file, voxcel_idx):
    assert voxcel_idx in ["1", "2"]
    expected_count = 148_000 if voxcel_idx == "1" else 1_000_000
    voxceleb_path = Path(root_path)
    cache_to = voxceleb_path / f"metafile_voxceleb{voxcel_idx}.csv"
    cache_to.parent.mkdir(exist_ok=True)

    # if not exists meta file, crawl recursively for 'wav' files
    if meta_file is not None:
        with open(str(meta_file), "r", encoding="utf-8") as f:
            return [x.strip().split("|") for x in f.readlines()]

    elif not cache_to.exists():
        cnt = 0
        meta_data = []
        wav_files = voxceleb_path.rglob("**/*.wav")
        for path in tqdm(
            wav_files,
            desc=f"Building VoxCeleb {voxcel_idx} Meta file ... this needs to be done only once.",
            total=expected_count,
        ):
            speaker_id = str(Path(path).parent.parent.stem)
            assert speaker_id.startswith("id")
            text = None  # VoxCel does not provide transciptions, and they are not needed for training the SE
            meta_data.append(f"{text}|{path}|voxcel{voxcel_idx}_{speaker_id}\n")
            cnt += 1
        with open(str(cache_to), "w", encoding="utf-8") as f:
            f.write("".join(meta_data))
        if cnt < expected_count:
            raise ValueError(f"Found too few instances for Voxceleb. Should be around {expected_count}, is: {cnt}")

    with open(str(cache_to), "r", encoding="utf-8") as f:
        return [x.strip().split("|") for x in f.readlines()]


def baker(root_path: str, meta_file: str, **kwargs) -> List[List[str]]:  # pylint: disable=unused-argument
    """Normalizes the Baker meta data file to TTS format

    Args:
        root_path (str): path to the baker dataset
        meta_file (str): name of the meta dataset containing names of wav to select and the transcript of the sentence
    Returns:
        List[List[str]]: List of (text, wav_path, speaker_name) associated with each sentences
    """
    txt_file = os.path.join(root_path, meta_file)
    items = []
    speaker_name = "baker"
    with open(txt_file, "r", encoding="utf-8") as ttf:
        for line in ttf:
            wav_name, text = line.rstrip("\n").split("|")
            wav_path = os.path.join(root_path, "clips_22", wav_name)
            items.append([text, wav_path, speaker_name])
    return items


def kokoro(root_path, meta_file, **kwargs):  # pylint: disable=unused-argument
    """Japanese single-speaker dataset from https://github.com/kaiidams/Kokoro-Speech-Dataset"""
    txt_file = os.path.join(root_path, meta_file)
    items = []
    speaker_name = "kokoro"
    with open(txt_file, "r", encoding="utf-8") as ttf:
        for line in ttf:
            cols = line.split("|")
            wav_file = os.path.join(root_path, "wavs", cols[0] + ".wav")
            text = cols[2].replace(" ", "")
            items.append([text, wav_file, speaker_name])
    return items<|MERGE_RESOLUTION|>--- conflicted
+++ resolved
@@ -167,13 +167,8 @@
     """Normalizes the CSS10 dataset file to TTS format"""
     txt_file = os.path.join(root_path, meta_file)
     items = []
-<<<<<<< HEAD
-    speaker_name = "css10"
-    with open(txt_file, "r") as ttf:
-=======
     speaker_name = "ljspeech"
     with open(txt_file, "r", encoding="utf-8") as ttf:
->>>>>>> 40c17b22
         for line in ttf:
             cols = line.split("|")
             wav_file = os.path.join(root_path, cols[0])
