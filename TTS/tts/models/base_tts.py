import os
from typing import Dict, List, Tuple

import torch
<<<<<<< HEAD
import numpy as np
=======
import torch.distributed as dist
>>>>>>> 49e1181e
from coqpit import Coqpit
from torch import nn
from torch.utils.data import DataLoader
from torch.utils.data.distributed import DistributedSampler

from TTS.model import BaseModel
from TTS.tts.datasets import TTSDataset
from TTS.tts.utils.speakers import SpeakerManager, get_speaker_manager
from TTS.tts.utils.languages import LanguageManager, get_language_weighted_sampler
from TTS.tts.utils.synthesis import synthesis
from TTS.tts.utils.text import make_symbols
from TTS.tts.utils.visual import plot_alignment, plot_spectrogram
from TTS.utils.audio import AudioProcessor

# pylint: skip-file


class BaseTTS(BaseModel):
    """Abstract `tts` class. Every new `tts` model must inherit this.

    It defines `tts` specific functions on top of `Model`.

    Notes on input/output tensor shapes:
        Any input or output tensor of the model must be shaped as

        - 3D tensors `batch x time x channels`
        - 2D tensors `batch x channels`
        - 1D tensors `batch x 1`
    """

    @staticmethod
    def get_characters(config: Coqpit) -> str:
        # TODO: implement CharacterProcessor
        if config.characters is not None:
            symbols, phonemes = make_symbols(**config.characters)
        else:
            from TTS.tts.utils.text.symbols import parse_symbols, phonemes, symbols

            config.characters = parse_symbols()
        model_characters = phonemes if config.use_phonemes else symbols
        num_chars = len(model_characters) + getattr(config, "add_blank", False)
        return model_characters, config, num_chars

    def get_speaker_manager(config: Coqpit, restore_path: str, data: List, out_path: str = None) -> SpeakerManager:
        return get_speaker_manager(config, restore_path, data, out_path)

    def init_multispeaker(self, config: Coqpit, data: List = None):
        """Initialize a speaker embedding layer if needen and define expected embedding channel size for defining
        `in_channels` size of the connected layers.

        This implementation yields 3 possible outcomes:

        1. If `config.use_speaker_embedding` and `config.use_d_vector_file are False, do nothing.
        2. If `config.use_d_vector_file` is True, set expected embedding channel size to `config.d_vector_dim` or 512.
        3. If `config.use_speaker_embedding`, initialize a speaker embedding layer with channel size of
        `config.d_vector_dim` or 512.

        You can override this function for new models.

        Args:
            config (Coqpit): Model configuration.
            data (List, optional): Dataset items to infer number of speakers. Defaults to None.
        """
        config = config.model_args if hasattr(config, "model_args") else config

        if getattr(config, "use_speaker_embedding", False) or getattr(config, "use_d_vector_file", False):
            # init speaker manager
            self.speaker_manager = get_speaker_manager(config, data=data)

            # set number of speakers - if num_speakers is set in config, use it, otherwise use speaker_manager
            if data is not None or self.speaker_manager.speaker_ids:
                self.num_speakers = self.speaker_manager.num_speakers
            else:
                self.num_speakers = (
                    config.num_speakers
                    if "num_speakers" in config and config.num_speakers != 0
                    else self.speaker_manager.num_speakers
                )

            # set ultimate speaker embedding size
            if config.use_speaker_embedding or config.use_d_vector_file:
                self.embedded_speaker_dim = (
                    config.d_vector_dim if "d_vector_dim" in config and config.d_vector_dim is not None else 512
                )
            # init speaker embedding layer
            if config.use_speaker_embedding and not config.use_d_vector_file:
                self.speaker_embedding = nn.Embedding(self.num_speakers, self.embedded_speaker_dim)
                self.speaker_embedding.weight.data.normal_(0, 0.3)

    def get_aux_input(self, **kwargs) -> Dict:
        """Prepare and return `aux_input` used by `forward()`"""
        return {"speaker_id": None, "style_wav": None, "d_vector": None, "language_id": None}

    def get_aux_input_from_test_setences(self, sentence_info):
        if hasattr(self.config, "model_args"):
            config = self.config.model_args
        else:
            config = self.config

        # extract speaker and language info
        text, speaker_name, style_wav, language_name = None, None, None, None

        if isinstance(sentence_info, list):
            if len(sentence_info) == 1:
                text = sentence_info[0]
            elif len(sentence_info) == 2:
                text, speaker_name = sentence_info
            elif len(sentence_info) == 3:
                text, speaker_name, style_wav = sentence_info
            elif len(sentence_info) == 4:
                text, speaker_name, style_wav, language_name = sentence_info
        else:
            text = sentence_info

        # get speaker  id/d_vector 
        speaker_id, d_vector, language_id = None, None, None
        if hasattr(self, "speaker_manager"):
            if config.use_d_vector_file:
                if speaker_name is None:
                    d_vector = self.speaker_manager.get_random_d_vector()
                else:
                    d_vector = self.speaker_manager.get_d_vector_by_speaker(speaker_name)
            elif config.use_speaker_embedding:
                if speaker_name is None:
                    speaker_id = self.speaker_manager.get_random_speaker_id()
                else:
                    speaker_id = self.speaker_manager.speaker_ids[speaker_name]

        # get language id
        if hasattr(self, "language_manager") and config.use_language_embedding and language_name is not None:
            language_id = self.language_manager.language_id_mapping[language_name]

        return {"text": text, "speaker_id": speaker_id, "style_wav": style_wav, "d_vector": d_vector, "language_id": language_id}

    def format_batch(self, batch: Dict) -> Dict:
        """Generic batch formatting for `TTSDataset`.

        You must override this if you use a custom dataset.

        Args:
            batch (Dict): [description]

        Returns:
            Dict: [description]
        """
        # setup input batch
        text_input = batch[0]
        text_lengths = batch[1]
        speaker_names = batch[2]
        linear_input = batch[3]
        mel_input = batch[4]
        mel_lengths = batch[5]
        stop_targets = batch[6]
        item_idx = batch[7]
        d_vectors = batch[8]
        speaker_ids = batch[9]
        attn_mask = batch[10]
        waveform = batch[11]
        language_ids = batch[13]
        max_text_length = torch.max(text_lengths.float())
        max_spec_length = torch.max(mel_lengths.float())

        # compute durations from attention masks
        durations = None
        if attn_mask is not None:
            durations = torch.zeros(attn_mask.shape[0], attn_mask.shape[2])
            for idx, am in enumerate(attn_mask):
                # compute raw durations
                c_idxs = am[:, : text_lengths[idx], : mel_lengths[idx]].max(1)[1]
                # c_idxs, counts = torch.unique_consecutive(c_idxs, return_counts=True)
                c_idxs, counts = torch.unique(c_idxs, return_counts=True)
                dur = torch.ones([text_lengths[idx]]).to(counts.dtype)
                dur[c_idxs] = counts
                # smooth the durations and set any 0 duration to 1
                # by cutting off from the largest duration indeces.
                extra_frames = dur.sum() - mel_lengths[idx]
                largest_idxs = torch.argsort(-dur)[:extra_frames]
                dur[largest_idxs] -= 1
                assert (
                    dur.sum() == mel_lengths[idx]
                ), f" [!] total duration {dur.sum()} vs spectrogram length {mel_lengths[idx]}"
                durations[idx, : text_lengths[idx]] = dur

        # set stop targets wrt reduction factor
        stop_targets = stop_targets.view(text_input.shape[0], stop_targets.size(1) // self.config.r, -1)
        stop_targets = (stop_targets.sum(2) > 0.0).unsqueeze(2).float().squeeze(2)
        stop_target_lengths = torch.divide(mel_lengths, self.config.r).ceil_()

        return {
            "text_input": text_input,
            "text_lengths": text_lengths,
            "speaker_names": speaker_names,
            "mel_input": mel_input,
            "mel_lengths": mel_lengths,
            "linear_input": linear_input,
            "stop_targets": stop_targets,
            "stop_target_lengths": stop_target_lengths,
            "attn_mask": attn_mask,
            "durations": durations,
            "speaker_ids": speaker_ids,
            "d_vectors": d_vectors,
            "max_text_length": float(max_text_length),
            "max_spec_length": float(max_spec_length),
            "item_idx": item_idx,
            "waveform": waveform,
            "language_ids": language_ids,
        }

    def get_data_loader(
        self,
        config: Coqpit,
        ap: AudioProcessor,
        is_eval: bool,
        data_items: List,
        verbose: bool,
        num_gpus: int,
        rank: int = None,
    ) -> "DataLoader":
        if is_eval and not config.run_eval:
            loader = None
        else:
            # if model_args use it
            model_args = config.model_args if hasattr(config, "model_args") else config

            # setup multi-speaker attributes
            if hasattr(self, "speaker_manager"):
                speaker_id_mapping = self.speaker_manager.speaker_ids if model_args.use_speaker_embedding else None
                d_vector_mapping = (
                    self.speaker_manager.d_vectors
                    if model_args.use_d_vector_file
                    else None
                )

            else:
                speaker_id_mapping = None
                d_vector_mapping = None

            # setup custom symbols if needed
            custom_symbols = None
            if hasattr(self, "make_symbols"):
                custom_symbols = self.make_symbols(self.config)

<<<<<<< HEAD
            if hasattr(self, "language_manager"):
                language_id_mapping = self.language_manager.language_id_mapping if model_args.use_language_embedding else None
            else:
                language_id_mapping = None

            # init dataloader
=======
            # init dataset
>>>>>>> 49e1181e
            dataset = TTSDataset(
                outputs_per_step=config.r if "r" in config else 1,
                text_cleaner=config.text_cleaner,
                compute_linear_spec=config.model.lower() == "tacotron" or config.compute_linear_spec,
                meta_data=data_items,
                ap=ap,
                characters=config.characters,
                custom_symbols=custom_symbols,
                add_blank=config["add_blank"],
                return_wav=config.return_wav if "return_wav" in config else False,
                batch_group_size=0 if is_eval else config.batch_group_size * config.batch_size,
                min_seq_len=config.min_seq_len,
                max_seq_len=config.max_seq_len,
                phoneme_cache_path=config.phoneme_cache_path,
                use_phonemes=config.use_phonemes,
                phoneme_language=config.phoneme_language,
                enable_eos_bos=config.enable_eos_bos_chars,
                use_noise_augment=False if is_eval else config.use_noise_augment,
                verbose=verbose,
                speaker_id_mapping=speaker_id_mapping,
                d_vector_mapping=d_vector_mapping,
                language_id_mapping=language_id_mapping,
            )

            # pre-compute phonemes
            if config.use_phonemes and config.compute_input_seq_cache and rank in [None, 0]:
                if hasattr(self, "eval_data_items") and is_eval:
                    dataset.items = self.eval_data_items
                elif hasattr(self, "train_data_items") and not is_eval:
                    dataset.items = self.train_data_items
                else:
                    # precompute phonemes for precise estimate of sequence lengths.
                    # otherwise `dataset.sort_items()` uses raw text lengths
                    dataset.compute_input_seq(config.num_loader_workers)

                    # TODO: find a more efficient solution
                    # cheap hack - store items in the model state to avoid recomputing when reinit the dataset
                    if is_eval:
                        self.eval_data_items = dataset.items
                    else:
                        self.train_data_items = dataset.items

            # halt DDP processes for the main process to finish computing the phoneme cache
            if num_gpus > 1:
                dist.barrier()

            # sort input sequences from short to long
            dataset.sort_items()

            # sampler for DDP
            sampler = DistributedSampler(dataset) if num_gpus > 1 else None
<<<<<<< HEAD
            if sampler is None:
                if getattr(config, "use_language_weighted_sampler", False):
                    print(" > Using Language weighted sampler")
                    sampler = get_language_weighted_sampler(dataset.items)


=======

            # init dataloader
>>>>>>> 49e1181e
            loader = DataLoader(
                dataset,
                batch_size=config.eval_batch_size if is_eval else config.batch_size,
                shuffle=False,
                collate_fn=dataset.collate_fn,
                drop_last=False,
                sampler=sampler,
                num_workers=config.num_eval_loader_workers if is_eval else config.num_loader_workers,
                pin_memory=False,
            )
        return loader

    def test_run(self, ap) -> Tuple[Dict, Dict]:
        """Generic test run for `tts` models used by `Trainer`.

        You can override this for a different behaviour.

        Returns:
            Tuple[Dict, Dict]: Test figures and audios to be projected to Tensorboard.
        """
        print(" | > Synthesizing test sentences.")
        test_audios = {}
        test_figures = {}
        test_sentences = self.config.test_sentences
        aux_inputs = self.get_aux_input()
        for idx, sen in enumerate(test_sentences):
            outputs_dict = synthesis(
                self,
                sen,
                self.config,
                "cuda" in str(next(self.parameters()).device),
                ap,
                speaker_id=aux_inputs["speaker_id"],
                d_vector=aux_inputs["d_vector"],
                style_wav=aux_inputs["style_wav"],
                enable_eos_bos_chars=self.config.enable_eos_bos_chars,
                use_griffin_lim=True,
                do_trim_silence=False,
            )
            test_audios["{}-audio".format(idx)] = outputs_dict["wav"]
            test_figures["{}-prediction".format(idx)] = plot_spectrogram(
                outputs_dict["outputs"]["model_outputs"], ap, output_fig=False
            )
            test_figures["{}-alignment".format(idx)] = plot_alignment(
                outputs_dict["outputs"]["alignments"], output_fig=False
            )
        return test_figures, test_audios<|MERGE_RESOLUTION|>--- conflicted
+++ resolved
@@ -2,11 +2,7 @@
 from typing import Dict, List, Tuple
 
 import torch
-<<<<<<< HEAD
-import numpy as np
-=======
 import torch.distributed as dist
->>>>>>> 49e1181e
 from coqpit import Coqpit
 from torch import nn
 from torch.utils.data import DataLoader
@@ -249,16 +245,12 @@
             if hasattr(self, "make_symbols"):
                 custom_symbols = self.make_symbols(self.config)
 
-<<<<<<< HEAD
             if hasattr(self, "language_manager"):
                 language_id_mapping = self.language_manager.language_id_mapping if model_args.use_language_embedding else None
             else:
                 language_id_mapping = None
 
-            # init dataloader
-=======
             # init dataset
->>>>>>> 49e1181e
             dataset = TTSDataset(
                 outputs_per_step=config.r if "r" in config else 1,
                 text_cleaner=config.text_cleaner,
@@ -310,17 +302,12 @@
 
             # sampler for DDP
             sampler = DistributedSampler(dataset) if num_gpus > 1 else None
-<<<<<<< HEAD
             if sampler is None:
                 if getattr(config, "use_language_weighted_sampler", False):
                     print(" > Using Language weighted sampler")
                     sampler = get_language_weighted_sampler(dataset.items)
 
-
-=======
-
             # init dataloader
->>>>>>> 49e1181e
             loader = DataLoader(
                 dataset,
                 batch_size=config.eval_batch_size if is_eval else config.batch_size,
