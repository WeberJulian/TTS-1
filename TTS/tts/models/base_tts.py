import os
import random
from typing import Dict, List, Tuple

import torch
import torch.distributed as dist
from coqpit import Coqpit
from torch import nn
from torch.utils.data import DataLoader
from torch.utils.data.distributed import DistributedSampler

from TTS.model import BaseModel
<<<<<<< HEAD
from TTS.tts.datasets import TTSDataset
from TTS.tts.utils.speakers import SpeakerManager, get_speaker_manager, get_speaker_weighted_sampler
from TTS.tts.utils.languages import LanguageManager, get_language_weighted_sampler
=======
from TTS.tts.configs.shared_configs import CharactersConfig
from TTS.tts.datasets.dataset import TTSDataset
from TTS.tts.utils.speakers import SpeakerManager, get_speaker_manager
>>>>>>> 40c17b22
from TTS.tts.utils.synthesis import synthesis
from TTS.tts.utils.text import make_symbols
from TTS.tts.utils.visual import plot_alignment, plot_spectrogram

# pylint: skip-file


class BaseTTS(BaseModel):
    """Base `tts` class. Every new `tts` model must inherit this.

    It defines common `tts` specific functions on top of `Model` implementation.

    Notes on input/output tensor shapes:
        Any input or output tensor of the model must be shaped as

        - 3D tensors `batch x time x channels`
        - 2D tensors `batch x channels`
        - 1D tensors `batch x 1`
    """

    def _set_model_args(self, config: Coqpit):
        """Setup model args based on the config type.

        If the config is for training with a name like "*Config", then the model args are embeded in the
        config.model_args

        If the config is for the model with a name like "*Args", then we assign the directly.
        """
        # don't use isintance not to import recursively
        if "Config" in config.__class__.__name__:
            if "characters" in config:
                _, self.config, num_chars = self.get_characters(config)
                self.config.num_chars = num_chars
                if hasattr(self.config, "model_args"):
                    config.model_args.num_chars = num_chars
                    self.args = self.config.model_args
            else:
                self.config = config
                self.args = config.model_args
        elif "Args" in config.__class__.__name__:
            self.args = config
        else:
            raise ValueError("config must be either a *Config or *Args")

    @staticmethod
    def get_characters(config: Coqpit) -> str:
        # TODO: implement CharacterProcessor
        if config.characters is not None:
            symbols, phonemes = make_symbols(**config.characters)
        else:
            from TTS.tts.utils.text.symbols import parse_symbols, phonemes, symbols

            config.characters = CharactersConfig(**parse_symbols())
        model_characters = phonemes if config.use_phonemes else symbols
        num_chars = len(model_characters) + getattr(config, "add_blank", False)
        return model_characters, config, num_chars

    def get_speaker_manager(config: Coqpit, restore_path: str, data: List, out_path: str = None) -> SpeakerManager:
        return get_speaker_manager(config, restore_path, data, out_path)

<<<<<<< HEAD
    def init_multispeaker(self, config: Coqpit, data: List = None):
        """Initialize a speaker embedding layer if needen and define expected embedding channel size for defining
        `in_channels` size of the connected layers.

        This implementation yields 3 possible outcomes:

        1. If `config.use_speaker_embedding` and `config.use_d_vector_file are False, do nothing.
        2. If `config.use_d_vector_file` is True, set expected embedding channel size to `config.d_vector_dim` or 512.
        3. If `config.use_speaker_embedding`, initialize a speaker embedding layer with channel size of
        `config.d_vector_dim` or 512.

        You can override this function for new models.
=======
    def init_multispeaker(self, config: Coqpit):
        """Init speaker embedding layer if `use_speaker_embedding` is True and set the expected speaker embedding
        vector dimension in the network. If model uses d-vectors, then it only sets the expected dimension.
>>>>>>> 40c17b22

        Args:
            config (Coqpit): Model configuration.
        """
<<<<<<< HEAD
        config = config.model_args if hasattr(config, "model_args") else config

        if getattr(config, "use_speaker_embedding", False) or getattr(config, "use_d_vector_file", False):
            # init speaker manager
            self.speaker_manager = get_speaker_manager(config, data=data)

            # set number of speakers - if num_speakers is set in config, use it, otherwise use speaker_manager
            if data is not None or self.speaker_manager.speaker_ids:
                self.num_speakers = self.speaker_manager.num_speakers
            else:
                self.num_speakers = (
                    config.num_speakers
                    if "num_speakers" in config and config.num_speakers != 0
                    else self.speaker_manager.num_speakers
                )

            # set ultimate speaker embedding size
            if config.use_speaker_embedding or config.use_d_vector_file:
                self.embedded_speaker_dim = (
                    config.d_vector_dim if "d_vector_dim" in config and config.d_vector_dim is not None else 512
                )
            # init speaker embedding layer
            if config.use_speaker_embedding and not config.use_d_vector_file:
                self.speaker_embedding = nn.Embedding(self.num_speakers, self.embedded_speaker_dim)
                self.speaker_embedding.weight.data.normal_(0, 0.3)

    def get_aux_input(self, **kwargs) -> Dict:
        """Prepare and return `aux_input` used by `forward()`"""
        return {"speaker_id": None, "style_wav": None, "d_vector": None, "language_id": None}

    def get_aux_input_from_test_setences(self, sentence_info):
        if hasattr(self.config, "model_args"):
            config = self.config.model_args
        else:
            config = self.config

        # extract speaker and language info
        text, speaker_name, style_wav, language_name = None, None, None, None

        if isinstance(sentence_info, list):
            if len(sentence_info) == 1:
                text = sentence_info[0]
            elif len(sentence_info) == 2:
                text, speaker_name = sentence_info
            elif len(sentence_info) == 3:
                text, speaker_name, style_wav = sentence_info
            elif len(sentence_info) == 4:
                text, speaker_name, style_wav, language_name = sentence_info
        else:
            text = sentence_info

        # get speaker  id/d_vector 
        speaker_id, d_vector, language_id = None, None, None
        if hasattr(self, "speaker_manager"):
            if config.use_d_vector_file:
                if speaker_name is None:
                    d_vector = self.speaker_manager.get_random_d_vector()
                else:
                    d_vector = self.speaker_manager.get_d_vector_by_speaker(speaker_name)
            elif config.use_speaker_embedding:
                if speaker_name is None:
                    speaker_id = self.speaker_manager.get_random_speaker_id()
                else:
                    speaker_id = self.speaker_manager.speaker_ids[speaker_name]

        # get language id
        if hasattr(self, "language_manager") and config.use_language_embedding and language_name is not None:
            language_id = self.language_manager.language_id_mapping[language_name]

        return {"text": text, "speaker_id": speaker_id, "style_wav": style_wav, "d_vector": d_vector, "language_id": language_id}

=======
        # set number of speakers
        if self.speaker_manager is not None:
            self.num_speakers = self.speaker_manager.num_speakers
        elif hasattr(config, "num_speakers"):
            self.num_speakers = config.num_speakers

        # set ultimate speaker embedding size
        if config.use_speaker_embedding or config.use_d_vector_file:
            self.embedded_speaker_dim = (
                config.d_vector_dim if "d_vector_dim" in config and config.d_vector_dim is not None else 512
            )
        # init speaker embedding layer
        if config.use_speaker_embedding and not config.use_d_vector_file:
            print(" > Init speaker_embedding layer.")
            self.speaker_embedding = nn.Embedding(self.num_speakers, self.embedded_speaker_dim)
            self.speaker_embedding.weight.data.normal_(0, 0.3)

>>>>>>> 40c17b22
    def format_batch(self, batch: Dict) -> Dict:
        """Generic batch formatting for `TTSDataset`.

        You must override this if you use a custom dataset.

        Args:
            batch (Dict): [description]

        Returns:
            Dict: [description]
        """
        # setup input batch
<<<<<<< HEAD
        text_input = batch[0]
        text_lengths = batch[1]
        speaker_names = batch[2]
        linear_input = batch[3]
        mel_input = batch[4]
        mel_lengths = batch[5]
        stop_targets = batch[6]
        item_idx = batch[7]
        d_vectors = batch[8]
        speaker_ids = batch[9]
        attn_mask = batch[10]
        waveform = batch[11]
        language_ids = batch[13]
=======
        text_input = batch["text"]
        text_lengths = batch["text_lengths"]
        speaker_names = batch["speaker_names"]
        linear_input = batch["linear"]
        mel_input = batch["mel"]
        mel_lengths = batch["mel_lengths"]
        stop_targets = batch["stop_targets"]
        item_idx = batch["item_idxs"]
        d_vectors = batch["d_vectors"]
        speaker_ids = batch["speaker_ids"]
        attn_mask = batch["attns"]
        waveform = batch["waveform"]
        pitch = batch["pitch"]
>>>>>>> 40c17b22
        max_text_length = torch.max(text_lengths.float())
        max_spec_length = torch.max(mel_lengths.float())

        # compute durations from attention masks
        durations = None
        if attn_mask is not None:
            durations = torch.zeros(attn_mask.shape[0], attn_mask.shape[2])
            for idx, am in enumerate(attn_mask):
                # compute raw durations
                c_idxs = am[:, : text_lengths[idx], : mel_lengths[idx]].max(1)[1]
                # c_idxs, counts = torch.unique_consecutive(c_idxs, return_counts=True)
                c_idxs, counts = torch.unique(c_idxs, return_counts=True)
                dur = torch.ones([text_lengths[idx]]).to(counts.dtype)
                dur[c_idxs] = counts
                # smooth the durations and set any 0 duration to 1
                # by cutting off from the largest duration indeces.
                extra_frames = dur.sum() - mel_lengths[idx]
                largest_idxs = torch.argsort(-dur)[:extra_frames]
                dur[largest_idxs] -= 1
                assert (
                    dur.sum() == mel_lengths[idx]
                ), f" [!] total duration {dur.sum()} vs spectrogram length {mel_lengths[idx]}"
                durations[idx, : text_lengths[idx]] = dur

        # set stop targets wrt reduction factor
        stop_targets = stop_targets.view(text_input.shape[0], stop_targets.size(1) // self.config.r, -1)
        stop_targets = (stop_targets.sum(2) > 0.0).unsqueeze(2).float().squeeze(2)
        stop_target_lengths = torch.divide(mel_lengths, self.config.r).ceil_()

        return {
            "text_input": text_input,
            "text_lengths": text_lengths,
            "speaker_names": speaker_names,
            "mel_input": mel_input,
            "mel_lengths": mel_lengths,
            "linear_input": linear_input,
            "stop_targets": stop_targets,
            "stop_target_lengths": stop_target_lengths,
            "attn_mask": attn_mask,
            "durations": durations,
            "speaker_ids": speaker_ids,
            "d_vectors": d_vectors,
            "max_text_length": float(max_text_length),
            "max_spec_length": float(max_spec_length),
            "item_idx": item_idx,
            "waveform": waveform,
<<<<<<< HEAD
            "language_ids": language_ids,
=======
            "pitch": pitch,
>>>>>>> 40c17b22
        }

    def get_data_loader(
        self,
        config: Coqpit,
        assets: Dict,
        is_eval: bool,
        data_items: List,
        verbose: bool,
        num_gpus: int,
        rank: int = None,
    ) -> "DataLoader":
        if is_eval and not config.run_eval:
            loader = None
        else:
<<<<<<< HEAD
            # if model_args use it
            model_args = config.model_args if hasattr(config, "model_args") else config

            # setup multi-speaker attributes
            if hasattr(self, "speaker_manager"):
                speaker_id_mapping = self.speaker_manager.speaker_ids if model_args.use_speaker_embedding else None
                d_vector_mapping = (
                    self.speaker_manager.d_vectors
                    if model_args.use_d_vector_file
                    else None
                )

=======
            ap = assets["audio_processor"]

            # setup multi-speaker attributes
            if hasattr(self, "speaker_manager") and self.speaker_manager is not None:
                speaker_id_mapping = self.speaker_manager.speaker_ids if config.use_speaker_embedding else None
                d_vector_mapping = self.speaker_manager.d_vectors if config.use_d_vector_file else None
>>>>>>> 40c17b22
            else:
                speaker_id_mapping = None
                d_vector_mapping = None

            # setup custom symbols if needed
            custom_symbols = None
            if hasattr(self, "make_symbols"):
                custom_symbols = self.make_symbols(self.config)

            if hasattr(self, "language_manager"):
                language_id_mapping = self.language_manager.language_id_mapping if model_args.use_language_embedding else None
            else:
                language_id_mapping = None

            # init dataset
            dataset = TTSDataset(
                outputs_per_step=config.r if "r" in config else 1,
                text_cleaner=config.text_cleaner,
                compute_linear_spec=config.model.lower() == "tacotron" or config.compute_linear_spec,
                compute_f0=config.get("compute_f0", False),
                f0_cache_path=config.get("f0_cache_path", None),
                meta_data=data_items,
                ap=ap,
                characters=config.characters,
                custom_symbols=custom_symbols,
                add_blank=config["add_blank"],
                return_wav=config.return_wav if "return_wav" in config else False,
                batch_group_size=0 if is_eval else config.batch_group_size * config.batch_size,
                min_seq_len=config.min_seq_len,
                max_seq_len=config.max_seq_len,
                phoneme_cache_path=config.phoneme_cache_path,
                use_phonemes=config.use_phonemes,
                phoneme_language=config.phoneme_language,
                enable_eos_bos=config.enable_eos_bos_chars,
                use_noise_augment=False if is_eval else config.use_noise_augment,
                verbose=verbose,
                speaker_id_mapping=speaker_id_mapping,
<<<<<<< HEAD
                d_vector_mapping=d_vector_mapping,
                language_id_mapping=language_id_mapping,
=======
                d_vector_mapping=d_vector_mapping if config.use_d_vector_file else None,
>>>>>>> 40c17b22
            )

            # pre-compute phonemes
            if config.use_phonemes and config.compute_input_seq_cache and rank in [None, 0]:
                if hasattr(self, "eval_data_items") and is_eval:
                    dataset.items = self.eval_data_items
                elif hasattr(self, "train_data_items") and not is_eval:
                    dataset.items = self.train_data_items
                else:
                    # precompute phonemes for precise estimate of sequence lengths.
                    # otherwise `dataset.sort_items()` uses raw text lengths
                    dataset.compute_input_seq(config.num_loader_workers)

                    # TODO: find a more efficient solution
                    # cheap hack - store items in the model state to avoid recomputing when reinit the dataset
                    if is_eval:
                        self.eval_data_items = dataset.items
                    else:
                        self.train_data_items = dataset.items

            # halt DDP processes for the main process to finish computing the phoneme cache
            if num_gpus > 1:
                dist.barrier()

            # sort input sequences from short to long
            dataset.sort_and_filter_items(config.get("sort_by_audio_len", default=False))

            # compute pitch frames and write to files.
            if config.compute_f0 and rank in [None, 0]:
                if not os.path.exists(config.f0_cache_path):
                    dataset.pitch_extractor.compute_pitch(
                        ap, config.get("f0_cache_path", None), config.num_loader_workers
                    )

            # halt DDP processes for the main process to finish computing the F0 cache
            if num_gpus > 1:
                dist.barrier()

            # load pitch stats computed above by all the workers
            if config.compute_f0:
                dataset.pitch_extractor.load_pitch_stats(config.get("f0_cache_path", None))

            # sampler for DDP
            sampler = DistributedSampler(dataset) if num_gpus > 1 else None
            if sampler is None:
                if getattr(config, "use_language_weighted_sampler", False):
                    print(" > Using Language weighted sampler")
                    sampler = get_language_weighted_sampler(dataset.items)
                elif getattr(config, "use_speaker_weighted_sampler", False):
                    print(" > Using Language weighted sampler")
                    sampler = get_speaker_weighted_sampler(dataset.items)

            # init dataloader
            loader = DataLoader(
                dataset,
                batch_size=config.eval_batch_size if is_eval else config.batch_size,
                shuffle=False,
                collate_fn=dataset.collate_fn,
                drop_last=False,
                sampler=sampler,
                num_workers=config.num_eval_loader_workers if is_eval else config.num_loader_workers,
                pin_memory=False,
            )
        return loader

    def _get_test_aux_input(
        self,
    ) -> Dict:

        d_vector = None
        if self.config.use_d_vector_file:
            d_vector = [self.speaker_manager.d_vectors[name]["embedding"] for name in self.speaker_manager.d_vectors]
            d_vector = (random.sample(sorted(d_vector), 1),)

        aux_inputs = {
            "speaker_id": None
            if not self.config.use_speaker_embedding
            else random.sample(sorted(self.speaker_manager.speaker_ids.values()), 1),
            "d_vector": d_vector,
            "style_wav": None,  # TODO: handle GST style input
        }
        return aux_inputs

    def test_run(self, assets: Dict) -> Tuple[Dict, Dict]:
        """Generic test run for `tts` models used by `Trainer`.

        You can override this for a different behaviour.

        Args:
            assets (dict): A dict of training assets. For `tts` models, it must include `{'audio_processor': ap}`.

        Returns:
            Tuple[Dict, Dict]: Test figures and audios to be projected to Tensorboard.
        """
        ap = assets["audio_processor"]
        print(" | > Synthesizing test sentences.")
        test_audios = {}
        test_figures = {}
        test_sentences = self.config.test_sentences
        aux_inputs = self._get_test_aux_input()
        for idx, sen in enumerate(test_sentences):
            outputs_dict = synthesis(
                self,
                sen,
                self.config,
                "cuda" in str(next(self.parameters()).device),
                ap,
                speaker_id=aux_inputs["speaker_id"],
                d_vector=aux_inputs["d_vector"],
                style_wav=aux_inputs["style_wav"],
                enable_eos_bos_chars=self.config.enable_eos_bos_chars,
                use_griffin_lim=True,
                do_trim_silence=False,
            )
            test_audios["{}-audio".format(idx)] = outputs_dict["wav"]
            test_figures["{}-prediction".format(idx)] = plot_spectrogram(
                outputs_dict["outputs"]["model_outputs"], ap, output_fig=False
            )
            test_figures["{}-alignment".format(idx)] = plot_alignment(
                outputs_dict["outputs"]["alignments"], output_fig=False
            )
        return test_figures, test_audios

    def on_init_start(self, trainer):
        """Save the speaker.json at the beginning of the training. And update the config.json with the
        speakers.json file path."""
        if self.speaker_manager is not None:
            output_path = os.path.join(trainer.output_path, "speakers.json")
            self.speaker_manager.save_speaker_ids_to_file(output_path)
            trainer.config.speakers_file = output_path
            # some models don't have `model_args` set
            if hasattr(trainer.config, "model_args"):
                trainer.config.model_args.speakers_file = output_path
            trainer.config.save_json(os.path.join(trainer.output_path, "config.json"))
            print(f" > `speakers.json` is saved to {output_path}.")
            print(" > `speakers_file` is updated in the config.json.")<|MERGE_RESOLUTION|>--- conflicted
+++ resolved
@@ -10,15 +10,10 @@
 from torch.utils.data.distributed import DistributedSampler
 
 from TTS.model import BaseModel
-<<<<<<< HEAD
-from TTS.tts.datasets import TTSDataset
-from TTS.tts.utils.speakers import SpeakerManager, get_speaker_manager, get_speaker_weighted_sampler
-from TTS.tts.utils.languages import LanguageManager, get_language_weighted_sampler
-=======
 from TTS.tts.configs.shared_configs import CharactersConfig
 from TTS.tts.datasets.dataset import TTSDataset
-from TTS.tts.utils.speakers import SpeakerManager, get_speaker_manager
->>>>>>> 40c17b22
+from TTS.tts.utils.languages import LanguageManager, get_language_weighted_sampler
+from TTS.tts.utils.speakers import SpeakerManager, get_speaker_manager, get_speaker_weighted_sampler
 from TTS.tts.utils.synthesis import synthesis
 from TTS.tts.utils.text import make_symbols
 from TTS.tts.utils.visual import plot_alignment, plot_spectrogram
@@ -79,101 +74,13 @@
     def get_speaker_manager(config: Coqpit, restore_path: str, data: List, out_path: str = None) -> SpeakerManager:
         return get_speaker_manager(config, restore_path, data, out_path)
 
-<<<<<<< HEAD
-    def init_multispeaker(self, config: Coqpit, data: List = None):
-        """Initialize a speaker embedding layer if needen and define expected embedding channel size for defining
-        `in_channels` size of the connected layers.
-
-        This implementation yields 3 possible outcomes:
-
-        1. If `config.use_speaker_embedding` and `config.use_d_vector_file are False, do nothing.
-        2. If `config.use_d_vector_file` is True, set expected embedding channel size to `config.d_vector_dim` or 512.
-        3. If `config.use_speaker_embedding`, initialize a speaker embedding layer with channel size of
-        `config.d_vector_dim` or 512.
-
-        You can override this function for new models.
-=======
     def init_multispeaker(self, config: Coqpit):
         """Init speaker embedding layer if `use_speaker_embedding` is True and set the expected speaker embedding
         vector dimension in the network. If model uses d-vectors, then it only sets the expected dimension.
->>>>>>> 40c17b22
 
         Args:
             config (Coqpit): Model configuration.
         """
-<<<<<<< HEAD
-        config = config.model_args if hasattr(config, "model_args") else config
-
-        if getattr(config, "use_speaker_embedding", False) or getattr(config, "use_d_vector_file", False):
-            # init speaker manager
-            self.speaker_manager = get_speaker_manager(config, data=data)
-
-            # set number of speakers - if num_speakers is set in config, use it, otherwise use speaker_manager
-            if data is not None or self.speaker_manager.speaker_ids:
-                self.num_speakers = self.speaker_manager.num_speakers
-            else:
-                self.num_speakers = (
-                    config.num_speakers
-                    if "num_speakers" in config and config.num_speakers != 0
-                    else self.speaker_manager.num_speakers
-                )
-
-            # set ultimate speaker embedding size
-            if config.use_speaker_embedding or config.use_d_vector_file:
-                self.embedded_speaker_dim = (
-                    config.d_vector_dim if "d_vector_dim" in config and config.d_vector_dim is not None else 512
-                )
-            # init speaker embedding layer
-            if config.use_speaker_embedding and not config.use_d_vector_file:
-                self.speaker_embedding = nn.Embedding(self.num_speakers, self.embedded_speaker_dim)
-                self.speaker_embedding.weight.data.normal_(0, 0.3)
-
-    def get_aux_input(self, **kwargs) -> Dict:
-        """Prepare and return `aux_input` used by `forward()`"""
-        return {"speaker_id": None, "style_wav": None, "d_vector": None, "language_id": None}
-
-    def get_aux_input_from_test_setences(self, sentence_info):
-        if hasattr(self.config, "model_args"):
-            config = self.config.model_args
-        else:
-            config = self.config
-
-        # extract speaker and language info
-        text, speaker_name, style_wav, language_name = None, None, None, None
-
-        if isinstance(sentence_info, list):
-            if len(sentence_info) == 1:
-                text = sentence_info[0]
-            elif len(sentence_info) == 2:
-                text, speaker_name = sentence_info
-            elif len(sentence_info) == 3:
-                text, speaker_name, style_wav = sentence_info
-            elif len(sentence_info) == 4:
-                text, speaker_name, style_wav, language_name = sentence_info
-        else:
-            text = sentence_info
-
-        # get speaker  id/d_vector 
-        speaker_id, d_vector, language_id = None, None, None
-        if hasattr(self, "speaker_manager"):
-            if config.use_d_vector_file:
-                if speaker_name is None:
-                    d_vector = self.speaker_manager.get_random_d_vector()
-                else:
-                    d_vector = self.speaker_manager.get_d_vector_by_speaker(speaker_name)
-            elif config.use_speaker_embedding:
-                if speaker_name is None:
-                    speaker_id = self.speaker_manager.get_random_speaker_id()
-                else:
-                    speaker_id = self.speaker_manager.speaker_ids[speaker_name]
-
-        # get language id
-        if hasattr(self, "language_manager") and config.use_language_embedding and language_name is not None:
-            language_id = self.language_manager.language_id_mapping[language_name]
-
-        return {"text": text, "speaker_id": speaker_id, "style_wav": style_wav, "d_vector": d_vector, "language_id": language_id}
-
-=======
         # set number of speakers
         if self.speaker_manager is not None:
             self.num_speakers = self.speaker_manager.num_speakers
@@ -191,7 +98,6 @@
             self.speaker_embedding = nn.Embedding(self.num_speakers, self.embedded_speaker_dim)
             self.speaker_embedding.weight.data.normal_(0, 0.3)
 
->>>>>>> 40c17b22
     def format_batch(self, batch: Dict) -> Dict:
         """Generic batch formatting for `TTSDataset`.
 
@@ -204,21 +110,6 @@
             Dict: [description]
         """
         # setup input batch
-<<<<<<< HEAD
-        text_input = batch[0]
-        text_lengths = batch[1]
-        speaker_names = batch[2]
-        linear_input = batch[3]
-        mel_input = batch[4]
-        mel_lengths = batch[5]
-        stop_targets = batch[6]
-        item_idx = batch[7]
-        d_vectors = batch[8]
-        speaker_ids = batch[9]
-        attn_mask = batch[10]
-        waveform = batch[11]
-        language_ids = batch[13]
-=======
         text_input = batch["text"]
         text_lengths = batch["text_lengths"]
         speaker_names = batch["speaker_names"]
@@ -232,7 +123,7 @@
         attn_mask = batch["attns"]
         waveform = batch["waveform"]
         pitch = batch["pitch"]
->>>>>>> 40c17b22
+        language_ids = batch["language_ids"]
         max_text_length = torch.max(text_lengths.float())
         max_spec_length = torch.max(mel_lengths.float())
 
@@ -279,11 +170,8 @@
             "max_spec_length": float(max_spec_length),
             "item_idx": item_idx,
             "waveform": waveform,
-<<<<<<< HEAD
+            "pitch": pitch,
             "language_ids": language_ids,
-=======
-            "pitch": pitch,
->>>>>>> 40c17b22
         }
 
     def get_data_loader(
@@ -299,27 +187,12 @@
         if is_eval and not config.run_eval:
             loader = None
         else:
-<<<<<<< HEAD
-            # if model_args use it
-            model_args = config.model_args if hasattr(config, "model_args") else config
-
-            # setup multi-speaker attributes
-            if hasattr(self, "speaker_manager"):
-                speaker_id_mapping = self.speaker_manager.speaker_ids if model_args.use_speaker_embedding else None
-                d_vector_mapping = (
-                    self.speaker_manager.d_vectors
-                    if model_args.use_d_vector_file
-                    else None
-                )
-
-=======
             ap = assets["audio_processor"]
 
             # setup multi-speaker attributes
             if hasattr(self, "speaker_manager") and self.speaker_manager is not None:
                 speaker_id_mapping = self.speaker_manager.speaker_ids if config.use_speaker_embedding else None
                 d_vector_mapping = self.speaker_manager.d_vectors if config.use_d_vector_file else None
->>>>>>> 40c17b22
             else:
                 speaker_id_mapping = None
                 d_vector_mapping = None
@@ -357,12 +230,8 @@
                 use_noise_augment=False if is_eval else config.use_noise_augment,
                 verbose=verbose,
                 speaker_id_mapping=speaker_id_mapping,
-<<<<<<< HEAD
-                d_vector_mapping=d_vector_mapping,
+                d_vector_mapping=d_vector_mapping if config.use_d_vector_file else None,
                 language_id_mapping=language_id_mapping,
-=======
-                d_vector_mapping=d_vector_mapping if config.use_d_vector_file else None,
->>>>>>> 40c17b22
             )
 
             # pre-compute phonemes
