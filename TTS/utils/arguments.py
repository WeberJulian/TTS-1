#!/usr/bin/env python3
# -*- coding: utf-8 -*-
"""Argument parser for training scripts."""

import argparse
import glob
import json
import os
import re

import torch

from TTS.tts.utils.text.symbols import parse_symbols
from TTS.utils.console_logger import ConsoleLogger
from TTS.utils.generic_utils import create_experiment_folder, get_git_branch
from TTS.utils.io import copy_model_files, load_config, read_config
from TTS.utils.tensorboard_logger import TensorboardLogger


def parse_arguments(argv):
    """Parse command line arguments of training scripts.

    Args:
        argv (list): This is a list of input arguments as given by sys.argv

    Returns:
        argparse.Namespace: Parsed arguments.
    """
    parser = argparse.ArgumentParser()
    parser.add_argument(
        "--continue_path",
        type=str,
        help=(
            "Training output folder to continue training. Used to continue "
            "a training. If it is used, 'config_path' is ignored."
        ),
        default="",
        required="--config_path" not in argv,
    )
    parser.add_argument(
        "--restore_path", type=str, help="Model file to be restored. Use to finetune a model.", default=""
    )
    parser.add_argument(
        "--best_path",
        type=str,
        help=(
            "Best model file to be used for extracting best loss."
            "If not specified, the latest best model in continue path is used"
        ),
        default="",
    )
    parser.add_argument(
        "--config_path", type=str, help="Path to config file for training.", required="--continue_path" not in argv
    )
    parser.add_argument("--debug", type=bool, default=False, help="Do not verify commit integrity to run training.")
    parser.add_argument("--rank", type=int, default=0, help="DISTRIBUTED: process rank for distributed training.")
    parser.add_argument("--group_id", type=str, default="", help="DISTRIBUTED: process group id.")

    return parser.parse_args()


def get_last_checkpoint(path):
    """Get latest checkpoint or/and best model in path.

    It is based on globbing for `*.pth.tar` and the RegEx
    `(checkpoint|best_model)_([0-9]+)`.

    Args:
        path (list): Path to files to be compared.

    Raises:
        ValueError: If no checkpoint or best_model files are found.

    Returns:
        last_checkpoint (str): Last checkpoint filename.
    """
    file_names = glob.glob(os.path.join(path, "*.pth.tar"))
    last_models = {}
    last_model_nums = {}
    for key in ["checkpoint", "best_model"]:
        last_model_num = None
        last_model = None
        # pass all the checkpoint files and find
        # the one with the largest model number suffix.
        for file_name in file_names:
            match = re.search(f"{key}_([0-9]+)", file_name)
            if match is not None:
                model_num = int(match.groups()[0])
                if last_model_num is None or model_num > last_model_num:
                    last_model_num = model_num
                    last_model = file_name

        # if there is not checkpoint found above
        # find the checkpoint with the latest
        # modification date.
        key_file_names = [fn for fn in file_names if key in fn]
        if last_model is None and len(key_file_names) > 0:
            last_model = max(key_file_names, key=os.path.getctime)
            last_model_num = torch.load(last_model)["step"]

        if last_model is not None:
            last_models[key] = last_model
            last_model_nums[key] = last_model_num

    # check what models were found
    if not last_models:
        raise ValueError(f"No models found in continue path {path}!")
    if "checkpoint" not in last_models:  # no checkpoint just best model
        last_models["checkpoint"] = last_models["best_model"]
    elif "best_model" not in last_models:  # no best model
        # this shouldn't happen, but let's handle it just in case
        last_models["best_model"] = None
    # finally check if last best model is more recent than checkpoint
    elif last_model_nums["best_model"] > last_model_nums["checkpoint"]:
        last_models["checkpoint"] = last_models["best_model"]

    return last_models["checkpoint"], last_models["best_model"]


def process_args(args, model_class):
    """Process parsed comand line arguments based on model class (tts or vocoder).

    Args:
        args (argparse.Namespace or dict like): Parsed input arguments.
        model_type (str): Model type used to check config parameters and setup
            the TensorBoard logger. One of ['tts', 'vocoder'].

    Raises:
        ValueError: If `model_type` is not one of implemented choices.

    Returns:
        c (TTS.utils.io.AttrDict): Config paramaters.
        out_path (str): Path to save models and logging.
        audio_path (str): Path to save generated test audios.
        c_logger (TTS.utils.console_logger.ConsoleLogger): Class that does
            logging to the console.
        tb_logger (TTS.utils.tensorboard.TensorboardLogger): Class that does
            the TensorBoard loggind.
    """
    if args.continue_path:
        args.output_path = args.continue_path
        args.config_path = os.path.join(args.continue_path, "config.json")
        args.restore_path, best_model = get_last_checkpoint(args.continue_path)
        if not args.best_path:
            args.best_path = best_model

    # setup output paths and read configs
    c = load_config(args.config_path)
    _ = os.path.dirname(os.path.realpath(__file__))

    if "mixed_precision" in c and c.mixed_precision:
        print("   >  Mixed precision mode is ON")

    out_path = args.continue_path
    if not out_path:
        out_path = create_experiment_folder(c.output_path, c.run_name, args.debug)

    audio_path = os.path.join(out_path, "test_audios")

    c_logger = ConsoleLogger()
    tb_logger = None

    if args.rank == 0:
        os.makedirs(audio_path, exist_ok=True)
        new_fields = {}
        if args.restore_path:
            new_fields["restore_path"] = args.restore_path if os.name != 'nt' else args.restore_path.replace('\\', '\\\\') #Fixes windows compatibility
        new_fields["github_branch"] = get_git_branch()
        # if model characters are not set in the config file
        # save the default set to the config file for future
        # compatibility.
        if model_class == "tts" and "characters" not in c:
            used_characters = parse_symbols()
            new_fields["characters"] = used_characters
        copy_model_files(c, args.config_path, out_path, new_fields)
        os.chmod(audio_path, 0o775)
        os.chmod(out_path, 0o775)

        log_path = out_path

        tb_logger = TensorboardLogger(log_path, model_name=model_class.upper())

<<<<<<< HEAD
        # write model desc to tensorboard
        tb_logger.tb_add_text("config", json.dumps(read_config(args.config_path), indent=2), 0)
=======
        # write model config to tensorboard
        tb_logger.tb_add_text("model-config", f"<pre>{json.dumps(c, indent=4)}</pre>", 0)
>>>>>>> b735076b

    return c, out_path, audio_path, c_logger, tb_logger<|MERGE_RESOLUTION|>--- conflicted
+++ resolved
@@ -13,7 +13,7 @@
 from TTS.tts.utils.text.symbols import parse_symbols
 from TTS.utils.console_logger import ConsoleLogger
 from TTS.utils.generic_utils import create_experiment_folder, get_git_branch
-from TTS.utils.io import copy_model_files, load_config, read_config
+from TTS.utils.io import copy_model_files, load_config
 from TTS.utils.tensorboard_logger import TensorboardLogger
 
 
@@ -164,7 +164,9 @@
         os.makedirs(audio_path, exist_ok=True)
         new_fields = {}
         if args.restore_path:
-            new_fields["restore_path"] = args.restore_path if os.name != 'nt' else args.restore_path.replace('\\', '\\\\') #Fixes windows compatibility
+            new_fields["restore_path"] = (
+                args.restore_path if os.name != "nt" else args.restore_path.replace("\\", "\\\\")
+            )  # Fixes windows compatibility
         new_fields["github_branch"] = get_git_branch()
         # if model characters are not set in the config file
         # save the default set to the config file for future
@@ -180,12 +182,7 @@
 
         tb_logger = TensorboardLogger(log_path, model_name=model_class.upper())
 
-<<<<<<< HEAD
-        # write model desc to tensorboard
-        tb_logger.tb_add_text("config", json.dumps(read_config(args.config_path), indent=2), 0)
-=======
         # write model config to tensorboard
         tb_logger.tb_add_text("model-config", f"<pre>{json.dumps(c, indent=4)}</pre>", 0)
->>>>>>> b735076b
 
     return c, out_path, audio_path, c_logger, tb_logger