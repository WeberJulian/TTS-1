import copy
import os
import unittest

import torch
from torch import nn, optim

from tests import get_tests_input_path
from TTS.tts.layers.losses import MSELossMasked
from TTS.tts.models.tacotron2 import Tacotron2
from TTS.utils.audio import AudioProcessor
from TTS.utils.io import load_config

# pylint: disable=unused-variable

torch.manual_seed(1)
use_cuda = torch.cuda.is_available()
device = torch.device("cuda:0" if torch.cuda.is_available() else "cpu")

c = load_config(os.path.join(get_tests_input_path(), "test_config.json"))

ap = AudioProcessor(**c.audio)
WAV_FILE = os.path.join(get_tests_input_path(), "example_1.wav")


class TacotronTrainTest(unittest.TestCase):
    def test_train_step(self):  # pylint: disable=no-self-use
        input_dummy = torch.randint(0, 24, (8, 128)).long().to(device)
        input_lengths = torch.randint(100, 128, (8,)).long().to(device)
        input_lengths = torch.sort(input_lengths, descending=True)[0]
        mel_spec = torch.rand(8, 30, c.audio["num_mels"]).to(device)
        mel_postnet_spec = torch.rand(8, 30, c.audio["num_mels"]).to(device)
        mel_lengths = torch.randint(20, 30, (8,)).long().to(device)
        mel_lengths[0] = 30
        stop_targets = torch.zeros(8, 30, 1).float().to(device)
        speaker_ids = torch.randint(0, 5, (8,)).long().to(device)

        for idx in mel_lengths:
            stop_targets[:, int(idx.item()) :, 0] = 1.0

        stop_targets = stop_targets.view(input_dummy.shape[0], stop_targets.size(1) // c.r, -1)
        stop_targets = (stop_targets.sum(2) > 0.0).unsqueeze(2).float().squeeze()

        criterion = MSELossMasked(seq_len_norm=False).to(device)
        criterion_st = nn.BCEWithLogitsLoss().to(device)
        model = Tacotron2(num_chars=24, r=c.r, num_speakers=5).to(device)
        model.train()
        model_ref = copy.deepcopy(model)
        count = 0
        for param, param_ref in zip(model.parameters(), model_ref.parameters()):
            assert (param - param_ref).sum() == 0, param
            count += 1
        optimizer = optim.Adam(model.parameters(), lr=c.lr)
        for i in range(5):
<<<<<<< HEAD
            mel_out, mel_postnet_out, align, stop_tokens, speaker_prediction = model.forward(
                input_dummy, input_lengths, mel_spec, mel_lengths, speaker_ids)
=======
            mel_out, mel_postnet_out, align, stop_tokens = model.forward(
                input_dummy, input_lengths, mel_spec, mel_lengths, speaker_ids
            )
>>>>>>> b735076b
            assert torch.sigmoid(stop_tokens).data.max() <= 1.0
            assert torch.sigmoid(stop_tokens).data.min() >= 0.0
            optimizer.zero_grad()
            loss = criterion(mel_out, mel_spec, mel_lengths)
            stop_loss = criterion_st(stop_tokens, stop_targets)
            loss = loss + criterion(mel_postnet_out, mel_postnet_spec, mel_lengths) + stop_loss
            loss.backward()
            optimizer.step()
        # check parameter changes
        count = 0
        for param, param_ref in zip(model.parameters(), model_ref.parameters()):
            # ignore pre-higway layer since it works conditional
            # if count not in [145, 59]:
            assert (param != param_ref).any(), "param {} with shape {} not updated!! \n{}\n{}".format(
                count, param.shape, param, param_ref
            )
            count += 1


class MultiSpeakeTacotronTrainTest(unittest.TestCase):
    @staticmethod
    def test_train_step():
        input_dummy = torch.randint(0, 24, (8, 128)).long().to(device)
        input_lengths = torch.randint(100, 128, (8,)).long().to(device)
        input_lengths = torch.sort(input_lengths, descending=True)[0]
        mel_spec = torch.rand(8, 30, c.audio["num_mels"]).to(device)
        mel_postnet_spec = torch.rand(8, 30, c.audio["num_mels"]).to(device)
        mel_lengths = torch.randint(20, 30, (8,)).long().to(device)
        mel_lengths[0] = 30
        stop_targets = torch.zeros(8, 30, 1).float().to(device)
        speaker_embeddings = torch.rand(8, 55).to(device)

        for idx in mel_lengths:
            stop_targets[:, int(idx.item()) :, 0] = 1.0

        stop_targets = stop_targets.view(input_dummy.shape[0], stop_targets.size(1) // c.r, -1)
        stop_targets = (stop_targets.sum(2) > 0.0).unsqueeze(2).float().squeeze()

        criterion = MSELossMasked(seq_len_norm=False).to(device)
        criterion_st = nn.BCEWithLogitsLoss().to(device)
        model = Tacotron2(num_chars=24, r=c.r, num_speakers=5, speaker_embedding_dim=55).to(device)
        model.train()
        model_ref = copy.deepcopy(model)
        count = 0
        for param, param_ref in zip(model.parameters(), model_ref.parameters()):
            assert (param - param_ref).sum() == 0, param
            count += 1
        optimizer = optim.Adam(model.parameters(), lr=c.lr)
        for i in range(5):
<<<<<<< HEAD
            mel_out, mel_postnet_out, align, stop_tokens, speaker_prediction = model.forward(
                input_dummy, input_lengths, mel_spec, mel_lengths, speaker_embeddings=speaker_embeddings)
=======
            mel_out, mel_postnet_out, align, stop_tokens = model.forward(
                input_dummy, input_lengths, mel_spec, mel_lengths, speaker_embeddings=speaker_embeddings
            )
>>>>>>> b735076b
            assert torch.sigmoid(stop_tokens).data.max() <= 1.0
            assert torch.sigmoid(stop_tokens).data.min() >= 0.0
            optimizer.zero_grad()
            loss = criterion(mel_out, mel_spec, mel_lengths)
            stop_loss = criterion_st(stop_tokens, stop_targets)
            loss = loss + criterion(mel_postnet_out, mel_postnet_spec, mel_lengths) + stop_loss
            loss.backward()
            optimizer.step()
        # check parameter changes
        count = 0
        for param, param_ref in zip(model.parameters(), model_ref.parameters()):
            # ignore pre-higway layer since it works conditional
            # if count not in [145, 59]:
            assert (param != param_ref).any(), "param {} with shape {} not updated!! \n{}\n{}".format(
                count, param.shape, param, param_ref
            )
            count += 1


class TacotronGSTTrainTest(unittest.TestCase):
    # pylint: disable=no-self-use
    def test_train_step(self):
        # with random gst mel style
        input_dummy = torch.randint(0, 24, (8, 128)).long().to(device)
        input_lengths = torch.randint(100, 128, (8,)).long().to(device)
        input_lengths = torch.sort(input_lengths, descending=True)[0]
        mel_spec = torch.rand(8, 30, c.audio["num_mels"]).to(device)
        mel_postnet_spec = torch.rand(8, 30, c.audio["num_mels"]).to(device)
        mel_lengths = torch.randint(20, 30, (8,)).long().to(device)
        mel_lengths[0] = 30
        stop_targets = torch.zeros(8, 30, 1).float().to(device)
        speaker_ids = torch.randint(0, 5, (8,)).long().to(device)

        for idx in mel_lengths:
            stop_targets[:, int(idx.item()) :, 0] = 1.0

        stop_targets = stop_targets.view(input_dummy.shape[0], stop_targets.size(1) // c.r, -1)
        stop_targets = (stop_targets.sum(2) > 0.0).unsqueeze(2).float().squeeze()

        criterion = MSELossMasked(seq_len_norm=False).to(device)
        criterion_st = nn.BCEWithLogitsLoss().to(device)
        model = Tacotron2(
            num_chars=24,
            r=c.r,
            num_speakers=5,
            gst=True,
            gst_embedding_dim=c.gst["gst_embedding_dim"],
            gst_num_heads=c.gst["gst_num_heads"],
            gst_style_tokens=c.gst["gst_style_tokens"],
        ).to(device)
        model.train()
        model_ref = copy.deepcopy(model)
        count = 0
        for param, param_ref in zip(model.parameters(), model_ref.parameters()):
            assert (param - param_ref).sum() == 0, param
            count += 1
        optimizer = optim.Adam(model.parameters(), lr=c.lr)
        for i in range(10):
<<<<<<< HEAD
            mel_out, mel_postnet_out, align, stop_tokens, speaker_prediction = model.forward(
                input_dummy, input_lengths, mel_spec, mel_lengths, speaker_ids)
=======
            mel_out, mel_postnet_out, align, stop_tokens = model.forward(
                input_dummy, input_lengths, mel_spec, mel_lengths, speaker_ids
            )
>>>>>>> b735076b
            assert torch.sigmoid(stop_tokens).data.max() <= 1.0
            assert torch.sigmoid(stop_tokens).data.min() >= 0.0
            optimizer.zero_grad()
            loss = criterion(mel_out, mel_spec, mel_lengths)
            stop_loss = criterion_st(stop_tokens, stop_targets)
            loss = loss + criterion(mel_postnet_out, mel_postnet_spec, mel_lengths) + stop_loss
            loss.backward()
            optimizer.step()
        # check parameter changes
        count = 0
        for name_param, param_ref in zip(model.named_parameters(), model_ref.parameters()):
            # ignore pre-higway layer since it works conditional
            # if count not in [145, 59]:
            name, param = name_param
            if name == "gst_layer.encoder.recurrence.weight_hh_l0":
                # print(param.grad)
                continue
            assert (param != param_ref).any(), "param {} {} with shape {} not updated!! \n{}\n{}".format(
                name, count, param.shape, param, param_ref
            )
            count += 1

        # with file gst style
        mel_spec = (
            torch.FloatTensor(ap.melspectrogram(ap.load_wav(WAV_FILE)))[:, :30].unsqueeze(0).transpose(1, 2).to(device)
        )
        mel_spec = mel_spec.repeat(8, 1, 1)
        input_dummy = torch.randint(0, 24, (8, 128)).long().to(device)
        input_lengths = torch.randint(100, 128, (8,)).long().to(device)
        input_lengths = torch.sort(input_lengths, descending=True)[0]
        mel_postnet_spec = torch.rand(8, 30, c.audio["num_mels"]).to(device)
        mel_lengths = torch.randint(20, 30, (8,)).long().to(device)
        mel_lengths[0] = 30
        stop_targets = torch.zeros(8, 30, 1).float().to(device)
        speaker_ids = torch.randint(0, 5, (8,)).long().to(device)

        for idx in mel_lengths:
            stop_targets[:, int(idx.item()) :, 0] = 1.0

        stop_targets = stop_targets.view(input_dummy.shape[0], stop_targets.size(1) // c.r, -1)
        stop_targets = (stop_targets.sum(2) > 0.0).unsqueeze(2).float().squeeze()

        criterion = MSELossMasked(seq_len_norm=False).to(device)
        criterion_st = nn.BCEWithLogitsLoss().to(device)
        model = Tacotron2(
            num_chars=24,
            r=c.r,
            num_speakers=5,
            gst=True,
            gst_embedding_dim=c.gst["gst_embedding_dim"],
            gst_num_heads=c.gst["gst_num_heads"],
            gst_style_tokens=c.gst["gst_style_tokens"],
        ).to(device)
        model.train()
        model_ref = copy.deepcopy(model)
        count = 0
        for param, param_ref in zip(model.parameters(), model_ref.parameters()):
            assert (param - param_ref).sum() == 0, param
            count += 1
        optimizer = optim.Adam(model.parameters(), lr=c.lr)
        for i in range(10):
<<<<<<< HEAD
            mel_out, mel_postnet_out, align, stop_tokens, speaker_prediction = model.forward(
                input_dummy, input_lengths, mel_spec, mel_lengths, speaker_ids)
=======
            mel_out, mel_postnet_out, align, stop_tokens = model.forward(
                input_dummy, input_lengths, mel_spec, mel_lengths, speaker_ids
            )
>>>>>>> b735076b
            assert torch.sigmoid(stop_tokens).data.max() <= 1.0
            assert torch.sigmoid(stop_tokens).data.min() >= 0.0
            optimizer.zero_grad()
            loss = criterion(mel_out, mel_spec, mel_lengths)
            stop_loss = criterion_st(stop_tokens, stop_targets)
            loss = loss + criterion(mel_postnet_out, mel_postnet_spec, mel_lengths) + stop_loss
            loss.backward()
            optimizer.step()
        # check parameter changes
        count = 0
        for name_param, param_ref in zip(model.named_parameters(), model_ref.parameters()):
            # ignore pre-higway layer since it works conditional
            # if count not in [145, 59]:
            name, param = name_param
            if name == "gst_layer.encoder.recurrence.weight_hh_l0":
                # print(param.grad)
                continue
            assert (param != param_ref).any(), "param {} {} with shape {} not updated!! \n{}\n{}".format(
                name, count, param.shape, param, param_ref
            )
            count += 1


class SCGSTMultiSpeakeTacotronTrainTest(unittest.TestCase):
    @staticmethod
    def test_train_step():
        input_dummy = torch.randint(0, 24, (8, 128)).long().to(device)
        input_lengths = torch.randint(100, 128, (8,)).long().to(device)
        input_lengths = torch.sort(input_lengths, descending=True)[0]
        mel_spec = torch.rand(8, 30, c.audio["num_mels"]).to(device)
        mel_postnet_spec = torch.rand(8, 30, c.audio["num_mels"]).to(device)
        mel_lengths = torch.randint(20, 30, (8,)).long().to(device)
        mel_lengths[0] = 30
        stop_targets = torch.zeros(8, 30, 1).float().to(device)
        speaker_embeddings = torch.rand(8, 55).to(device)

        for idx in mel_lengths:
            stop_targets[:, int(idx.item()) :, 0] = 1.0

        stop_targets = stop_targets.view(input_dummy.shape[0], stop_targets.size(1) // c.r, -1)
        stop_targets = (stop_targets.sum(2) > 0.0).unsqueeze(2).float().squeeze()
        criterion = MSELossMasked(seq_len_norm=False).to(device)
        criterion_st = nn.BCEWithLogitsLoss().to(device)
        model = Tacotron2(
            num_chars=24,
            r=c.r,
            num_speakers=5,
            speaker_embedding_dim=55,
            gst=True,
            gst_embedding_dim=c.gst["gst_embedding_dim"],
            gst_num_heads=c.gst["gst_num_heads"],
            gst_style_tokens=c.gst["gst_style_tokens"],
            gst_use_speaker_embedding=c.gst["gst_use_speaker_embedding"],
        ).to(device)
        model.train()
        model_ref = copy.deepcopy(model)
        count = 0
        for param, param_ref in zip(model.parameters(), model_ref.parameters()):
            assert (param - param_ref).sum() == 0, param
            count += 1
        optimizer = optim.Adam(model.parameters(), lr=c.lr)
        for i in range(5):
<<<<<<< HEAD
            mel_out, mel_postnet_out, align, stop_tokens, speaker_prediction = model.forward(
                input_dummy, input_lengths, mel_spec, mel_lengths, speaker_embeddings=speaker_embeddings)
=======
            mel_out, mel_postnet_out, align, stop_tokens = model.forward(
                input_dummy, input_lengths, mel_spec, mel_lengths, speaker_embeddings=speaker_embeddings
            )
>>>>>>> b735076b
            assert torch.sigmoid(stop_tokens).data.max() <= 1.0
            assert torch.sigmoid(stop_tokens).data.min() >= 0.0
            optimizer.zero_grad()
            loss = criterion(mel_out, mel_spec, mel_lengths)
            stop_loss = criterion_st(stop_tokens, stop_targets)
            loss = loss + criterion(mel_postnet_out, mel_postnet_spec, mel_lengths) + stop_loss
            loss.backward()
            optimizer.step()
        # check parameter changes
        count = 0
        for name_param, param_ref in zip(model.named_parameters(), model_ref.parameters()):
            # ignore pre-higway layer since it works conditional
            # if count not in [145, 59]:
            name, param = name_param
            if name == "gst_layer.encoder.recurrence.weight_hh_l0":
                continue
            assert (param != param_ref).any(), "param {} with shape {} not updated!! \n{}\n{}".format(
                count, param.shape, param, param_ref
            )
            count += 1<|MERGE_RESOLUTION|>--- conflicted
+++ resolved
@@ -52,14 +52,9 @@
             count += 1
         optimizer = optim.Adam(model.parameters(), lr=c.lr)
         for i in range(5):
-<<<<<<< HEAD
-            mel_out, mel_postnet_out, align, stop_tokens, speaker_prediction = model.forward(
-                input_dummy, input_lengths, mel_spec, mel_lengths, speaker_ids)
-=======
-            mel_out, mel_postnet_out, align, stop_tokens = model.forward(
+            mel_out, mel_postnet_out, align, stop_tokens, speaker_prediction = model.forward(
                 input_dummy, input_lengths, mel_spec, mel_lengths, speaker_ids
             )
->>>>>>> b735076b
             assert torch.sigmoid(stop_tokens).data.max() <= 1.0
             assert torch.sigmoid(stop_tokens).data.min() >= 0.0
             optimizer.zero_grad()
@@ -109,14 +104,9 @@
             count += 1
         optimizer = optim.Adam(model.parameters(), lr=c.lr)
         for i in range(5):
-<<<<<<< HEAD
-            mel_out, mel_postnet_out, align, stop_tokens, speaker_prediction = model.forward(
-                input_dummy, input_lengths, mel_spec, mel_lengths, speaker_embeddings=speaker_embeddings)
-=======
-            mel_out, mel_postnet_out, align, stop_tokens = model.forward(
+            mel_out, mel_postnet_out, align, stop_tokens, speaker_prediction = model.forward(
                 input_dummy, input_lengths, mel_spec, mel_lengths, speaker_embeddings=speaker_embeddings
             )
->>>>>>> b735076b
             assert torch.sigmoid(stop_tokens).data.max() <= 1.0
             assert torch.sigmoid(stop_tokens).data.min() >= 0.0
             optimizer.zero_grad()
@@ -175,14 +165,9 @@
             count += 1
         optimizer = optim.Adam(model.parameters(), lr=c.lr)
         for i in range(10):
-<<<<<<< HEAD
-            mel_out, mel_postnet_out, align, stop_tokens, speaker_prediction = model.forward(
-                input_dummy, input_lengths, mel_spec, mel_lengths, speaker_ids)
-=======
-            mel_out, mel_postnet_out, align, stop_tokens = model.forward(
+            mel_out, mel_postnet_out, align, stop_tokens, speaker_prediction = model.forward(
                 input_dummy, input_lengths, mel_spec, mel_lengths, speaker_ids
             )
->>>>>>> b735076b
             assert torch.sigmoid(stop_tokens).data.max() <= 1.0
             assert torch.sigmoid(stop_tokens).data.min() >= 0.0
             optimizer.zero_grad()
@@ -244,14 +229,9 @@
             count += 1
         optimizer = optim.Adam(model.parameters(), lr=c.lr)
         for i in range(10):
-<<<<<<< HEAD
-            mel_out, mel_postnet_out, align, stop_tokens, speaker_prediction = model.forward(
-                input_dummy, input_lengths, mel_spec, mel_lengths, speaker_ids)
-=======
-            mel_out, mel_postnet_out, align, stop_tokens = model.forward(
+            mel_out, mel_postnet_out, align, stop_tokens, speaker_prediction = model.forward(
                 input_dummy, input_lengths, mel_spec, mel_lengths, speaker_ids
             )
->>>>>>> b735076b
             assert torch.sigmoid(stop_tokens).data.max() <= 1.0
             assert torch.sigmoid(stop_tokens).data.min() >= 0.0
             optimizer.zero_grad()
@@ -314,14 +294,9 @@
             count += 1
         optimizer = optim.Adam(model.parameters(), lr=c.lr)
         for i in range(5):
-<<<<<<< HEAD
-            mel_out, mel_postnet_out, align, stop_tokens, speaker_prediction = model.forward(
-                input_dummy, input_lengths, mel_spec, mel_lengths, speaker_embeddings=speaker_embeddings)
-=======
-            mel_out, mel_postnet_out, align, stop_tokens = model.forward(
+            mel_out, mel_postnet_out, align, stop_tokens, speaker_prediction = model.forward(
                 input_dummy, input_lengths, mel_spec, mel_lengths, speaker_embeddings=speaker_embeddings
             )
->>>>>>> b735076b
             assert torch.sigmoid(stop_tokens).data.max() <= 1.0
             assert torch.sigmoid(stop_tokens).data.min() >= 0.0
             optimizer.zero_grad()
